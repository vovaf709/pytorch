--- conflicted
+++ resolved
@@ -8,10 +8,7 @@
 from torch import Tensor  # noqa: F401
 from torch._jit_internal import Tuple, Optional, List  # noqa: F401
 from torch.nn.utils.rnn import PackedSequence
-<<<<<<< HEAD
-=======
 from torch.nn.quantized.modules.utils import _quantize_weight
->>>>>>> 8dc4bb7e
 
 def apply_permutation(tensor, permutation, dim=1):
     # type: (Tensor, Tensor, int) -> Tensor
@@ -52,11 +49,8 @@
         self.dropout = float(dropout)
         self.bidirectional = bidirectional
         self.dtype = dtype
-<<<<<<< HEAD
+        self.version = 2
         self.training = False
-=======
-        self.version = 2
->>>>>>> 8dc4bb7e
         num_directions = 2 if bidirectional else 1
 
         if not isinstance(dropout, numbers.Number) or not 0 <= dropout <= 1 or \
@@ -72,9 +66,7 @@
 
         if mode == 'LSTM':
             gate_size = 4 * hidden_size
-        elif mode == 'GRU':
-            gate_size = 3 * hidden_size
-        else:
+       else:
             raise ValueError("Unrecognized RNN mode: " + mode)
 
         _all_weight_values = []
@@ -244,11 +236,8 @@
         if mod.mode == 'LSTM':
             qRNNBase = LSTM(mod.input_size, mod.hidden_size, mod.num_layers,
                             mod.bias, mod.batch_first, mod.dropout, mod.bidirectional, dtype)
-        elif mod.mode == 'GRU':
-            qRNNBase = GRU(mod.input_size, mod.hidden_size, mod.num_layers,
-                           mod.bias, mod.batch_first, mod.dropout, mod.bidirectional, dtype)
-        else:
-            raise NotImplementedError('Only LSTM/GRU is supported for QuantizedRNN for now')
+        else:
+            raise NotImplementedError('Only LSTM is supported for QuantizedRNN for now')
 
         num_directions = 2 if mod.bidirectional else 1
 
@@ -401,213 +390,6 @@
         return super(LSTM, cls).from_float(mod)
 
 
-class GRU(RNNBase):
-    r"""Applies a multi-layer gated recurrent unit (GRU) RNN to an input sequence.
-
-
-    For each element in the input sequence, each layer computes the following
-    function:
-
-    .. math::
-        \begin{array}{ll}
-            r_t = \sigma(W_{ir} x_t + b_{ir} + W_{hr} h_{(t-1)} + b_{hr}) \\
-            z_t = \sigma(W_{iz} x_t + b_{iz} + W_{hz} h_{(t-1)} + b_{hz}) \\
-            n_t = \tanh(W_{in} x_t + b_{in} + r_t * (W_{hn} h_{(t-1)}+ b_{hn})) \\
-            h_t = (1 - z_t) * n_t + z_t * h_{(t-1)}
-        \end{array}
-
-    where :math:`h_t` is the hidden state at time `t`, :math:`x_t` is the input
-    at time `t`, :math:`h_{(t-1)}` is the hidden state of the layer
-    at time `t-1` or the initial hidden state at time `0`, and :math:`r_t`,
-    :math:`z_t`, :math:`n_t` are the reset, update, and new gates, respectively.
-    :math:`\sigma` is the sigmoid function, and :math:`*` is the Hadamard product.
-
-    In a multilayer GRU, the input :math:`x^{(l)}_t` of the :math:`l` -th layer
-    (:math:`l >= 2`) is the hidden state :math:`h^{(l-1)}_t` of the previous layer multiplied by
-    dropout :math:`\delta^{(l-1)}_t` where each :math:`\delta^{(l-1)}_t` is a Bernoulli random
-    variable which is :math:`0` with probability :attr:`dropout`.
-
-    Args:
-        input_size: The number of expected features in the input `x`
-        hidden_size: The number of features in the hidden state `h`
-        num_layers: Number of recurrent layers. E.g., setting ``num_layers=2``
-            would mean stacking two GRUs together to form a `stacked GRU`,
-            with the second GRU taking in outputs of the first GRU and
-            computing the final results. Default: 1
-        bias: If ``False``, then the layer does not use bias weights `b_ih` and `b_hh`.
-            Default: ``True``
-        batch_first: If ``True``, then the input and output tensors are provided
-            as (batch, seq, feature). Default: ``False``
-        dropout: If non-zero, introduces a `Dropout` layer on the outputs of each
-            GRU layer except the last layer, with dropout probability equal to
-            :attr:`dropout`. Default: 0
-        bidirectional: If ``True``, becomes a bidirectional GRU. Default: ``False``
-
-    Inputs: input, h_0
-        - **input** of shape `(seq_len, batch, input_size)`: tensor containing the features
-          of the input sequence. The input can also be a packed variable length
-          sequence. See :func:`torch.nn.utils.rnn.pack_padded_sequence`
-          for details.
-        - **h_0** of shape `(num_layers * num_directions, batch, hidden_size)`: tensor
-          containing the initial hidden state for each element in the batch.
-          Defaults to zero if not provided. If the RNN is bidirectional,
-          num_directions should be 2, else it should be 1.
-
-    Outputs: output, h_n
-        - **output** of shape `(seq_len, batch, num_directions * hidden_size)`: tensor
-          containing the output features h_t from the last layer of the GRU,
-          for each `t`. If a :class:`torch.nn.utils.rnn.PackedSequence` has been
-          given as the input, the output will also be a packed sequence.
-          For the unpacked case, the directions can be separated
-          using ``output.view(seq_len, batch, num_directions, hidden_size)``,
-          with forward and backward being direction `0` and `1` respectively.
-
-          Similarly, the directions can be separated in the packed case.
-        - **h_n** of shape `(num_layers * num_directions, batch, hidden_size)`: tensor
-          containing the hidden state for `t = seq_len`
-
-          Like *output*, the layers can be separated using
-          ``h_n.view(num_layers, num_directions, batch, hidden_size)``.
-
-    Shape:
-        - Input1: :math:`(L, N, H_{in})` tensor containing input features where
-          :math:`H_{in}=\text{input\_size}` and `L` represents a sequence length.
-        - Input2: :math:`(S, N, H_{out})` tensor
-          containing the initial hidden state for each element in the batch.
-          :math:`H_{out}=\text{hidden\_size}`
-          Defaults to zero if not provided. where :math:`S=\text{num\_layers} * \text{num\_directions}`
-          If the RNN is bidirectional, num_directions should be 2, else it should be 1.
-        - Output1: :math:`(L, N, H_{all})` where :math:`H_{all}=\text{num\_directions} * \text{hidden\_size}`
-        - Output2: :math:`(S, N, H_{out})` tensor containing the next hidden state
-          for each element in the batch
-
-    Attributes:
-        weight_ih_l[k] : the learnable input-hidden weights of the :math:`\text{k}^{th}` layer
-            (W_ir|W_iz|W_in), of shape `(3*hidden_size, input_size)` for `k = 0`.
-            Otherwise, the shape is `(3*hidden_size, num_directions * hidden_size)`
-        weight_hh_l[k] : the learnable hidden-hidden weights of the :math:`\text{k}^{th}` layer
-            (W_hr|W_hz|W_hn), of shape `(3*hidden_size, hidden_size)`
-        bias_ih_l[k] : the learnable input-hidden bias of the :math:`\text{k}^{th}` layer
-            (b_ir|b_iz|b_in), of shape `(3*hidden_size)`
-        bias_hh_l[k] : the learnable hidden-hidden bias of the :math:`\text{k}^{th}` layer
-            (b_hr|b_hz|b_hn), of shape `(3*hidden_size)`
-
-    .. note::
-        All the weights and biases are initialized from :math:`\mathcal{U}(-\sqrt{k}, \sqrt{k})`
-        where :math:`k = \frac{1}{\text{hidden\_size}}`
-
-    .. include:: cudnn_persistent_rnn.rst
-
-    Examples::
-
-        >>> rnn = nn.GRU(10, 20, 2)
-        >>> input = torch.randn(5, 3, 10)
-        >>> h0 = torch.randn(2, 3, 20)
-        >>> output, hn = rnn(input, h0)
-    """
-    _FLOAT_MODULE = nn.GRU
-
-    __overloads__ = {'forward': ['forward_packed', 'forward_tensor']}
-
-    def __init__(self, *args, **kwargs):
-        super(GRU, self).__init__('GRU', *args, **kwargs)
-
-    def _get_name(self):
-        return 'DynamicQuantizedGRU'
-
-    def check_forward_args(self, input, hidden, batch_sizes):
-        # type: (Tensor, Tensor, Optional[Tensor])->None
-        self.check_input(input, batch_sizes)
-        expected_hidden_size = self.get_expected_hidden_size(input, batch_sizes)
-
-        self.check_hidden_size(hidden, expected_hidden_size,
-                               'Expected hidden size {}, got {}')
-
-    def forward_impl(self, input, hx, batch_sizes, max_batch_size, sorted_indices):
-        # type: (Tensor, Optional[Tensor], Optional[Tensor], int, Optional[Tensor]) -> Tuple[Tensor, Tensor]  # noqa
-        if hx is None:
-            num_directions = 2 if self.bidirectional else 1
-            zeros = torch.zeros(self.num_layers * num_directions,
-                                max_batch_size, self.hidden_size,
-                                dtype=input.dtype, device=input.device)
-            hx = zeros
-        else:
-            # Each batch of the hidden state should match the input sequence that
-            # the user believes he/she is passing in.
-            hx = self.permute_hidden(hx, sorted_indices)
-
-        self.check_forward_args(input, hx, batch_sizes)
-
-        _all_params = ([m.param for m in self._all_weight_values])
-        if batch_sizes is None:
-            result = torch.ops.quantized.quantized_gru_input(input,
-                                                             hx,
-                                                             _all_params,
-                                                             self.bias,
-                                                             self.num_layers,
-                                                             self.dropout,
-                                                             self.training,
-                                                             self.bidirectional,
-                                                             self.batch_first)
-        else:
-            result = torch.ops.quantized.quantized_gru_data(input,
-                                                            batch_sizes,
-                                                            hx,
-                                                            _all_params,
-                                                            self.bias,
-                                                            self.num_layers,
-                                                            self.dropout,
-                                                            self.training,
-                                                            self.bidirectional)
-        output = result[0]
-        hidden = result[1]
-
-        return output, hidden
-
-
-    @torch.jit.export
-    def forward_tensor(self, input, hx=None):
-        # type: (Tensor, Optional[Tensor]) -> Tuple[Tensor, Tensor]
-        batch_sizes = None
-        max_batch_size = input.size(0) if self.batch_first else input.size(1)
-        sorted_indices = None
-        unsorted_indices = None
-
-        output, hidden = self.forward_impl(
-            input, hx, batch_sizes, max_batch_size, sorted_indices)
-
-        return output, self.permute_hidden(hidden, unsorted_indices)
-
-    @torch.jit.export
-    def forward_packed(self, input, hx=None):
-        # type: (PackedSequence, Optional[Tensor]) -> Tuple[PackedSequence, Tensor]  # noqa
-        input, batch_sizes, sorted_indices, unsorted_indices = input
-        max_batch_size = batch_sizes[0]
-        max_batch_size = int(max_batch_size)
-        output, hidden = self.forward_impl(
-            input, hx, batch_sizes, max_batch_size, sorted_indices)
-
-        output = PackedSequence(output, batch_sizes,
-                                sorted_indices, unsorted_indices)
-        return output, self.permute_hidden(hidden, unsorted_indices)
-
-    def permute_hidden(self, hx, permutation):
-        # type: (Tensor, Optional[Tensor]) -> Tensor
-        if permutation is None:
-            return hx
-        return apply_permutation(hx, permutation)
-
-    @torch.jit.ignore
-    def forward(self, input, hx=None):
-        if isinstance(input, PackedSequence):
-            return self.forward_packed(input, hx)
-        else:
-            return self.forward_tensor(input, hx)
-
-    @classmethod
-    def from_float(cls, mod):
-        return super(GRU, cls).from_float(mod)
-
 
 class RNNCellBase(torch.nn.Module):
     # _FLOAT_MODULE = nn.CellRNNBase
@@ -731,9 +513,7 @@
                 #   w_ih, w_hh
                 weight_observer = weight_observer_method()
                 weight_observer(weight)
-                wt_scale, wt_zp = weight_observer.calculate_qparams()
-                qweight = torch.quantize_per_tensor(
-                    weight.float(), float(wt_scale), int(wt_zp), torch.qint8)
+                qweight = _quantize_weight(weight.float(), weight_observer)
                 packed_weight = \
                     torch.ops.quantized.linear_prepack(qweight, bias)
 
