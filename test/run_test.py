#!/usr/bin/env python

import argparse
import copy
from datetime import datetime
import json
import modulefinder
import os
import shutil
import signal
import subprocess
import sys
import tempfile

import torch
from torch.utils import cpp_extension
from torch.testing._internal.common_utils import TEST_WITH_ROCM, shell, set_cwd, FILE_SCHEMA
from torch.testing._internal.framework_utils import calculate_shards
import torch.distributed as dist
from typing import Dict, Optional, Tuple, List, Any
from typing_extensions import TypedDict

try:
    sys.path.append(os.path.join(os.path.dirname(os.path.abspath(__file__)), ".."))
    from tools.stats_utils.s3_stat_parser import (get_previous_reports_for_branch, Report, HAVE_BOTO3)
except ImportError:
    print("Unable to import s3_stat_parser from tools. Running without S3 stats...")
    HAVE_BOTO3 = False


TESTS = [
    'test_import_time',
    'test_public_bindings',
    'test_type_hints',
    'test_autograd',
    'benchmark_utils/test_benchmark_utils',
    'test_binary_ufuncs',
    'test_bundled_inputs',
    'test_complex',
    'test_cpp_api_parity',
    'test_cpp_extensions_aot_no_ninja',
    'test_cpp_extensions_aot_ninja',
    'test_cpp_extensions_jit',
    'distributed/test_c10d_common',
    'distributed/test_c10d_gloo',
    'distributed/test_c10d_nccl',
    'distributed/test_jit_c10d',
    'distributed/test_c10d_spawn_gloo',
    'distributed/test_c10d_spawn_nccl',
    'test_cuda',
    'test_jit_cuda_fuser',
    'test_cuda_primary_ctx',
    'test_dataloader',
    'test_datapipe',
    'distributed/test_data_parallel',
    'distributed/test_distributed_fork',
    'distributed/test_distributed_spawn',
    'distributions/test_constraints',
    'distributions/test_distributions',
    'test_dispatch',
    'test_expecttest',
    'test_foreach',
    'test_indexing',
    'test_jit',
    'test_linalg',
    'test_logging',
    'test_mkldnn',
<<<<<<< HEAD
=======
    'test_model_dump',
>>>>>>> 078fadaa
    'test_module_init',
    'test_multiprocessing',
    'test_multiprocessing_spawn',
    'distributed/test_nccl',
    'test_native_functions',
    'test_numba_integration',
    'test_nn',
    'test_ops',
    'test_optim',
    'test_pytree',
    'test_mobile_optimizer',
    'test_set_default_mobile_cpu_allocator',
    'test_xnnpack_integration',
    'test_vulkan',
    'test_sparse',
    'test_quantization',
    'test_pruning_op',
    'test_spectral_ops',
    'test_serialization',
    'test_shape_ops',
    'test_show_pickle',
    'test_sort_and_select',
    'test_tensor_creation_ops',
    'test_testing',
    'test_torch',
    'test_type_info',
    'test_unary_ufuncs',
    'test_utils',
    'test_view_ops',
    'test_vmap',
    'test_namedtuple_return_api',
    'test_numpy_interop',
    'test_jit_profiling',
    'test_jit_legacy',
    'test_jit_fuser_legacy',
    'test_tensorboard',
    'test_namedtensor',
    'test_reductions',
    'test_type_promotion',
    'test_jit_disabled',
    'test_function_schema',
    'test_op_aliases',
    'test_overrides',
    'test_jit_fuser_te',
    'test_tensorexpr',
    'test_tensorexpr_pybind',
    'test_openmp',
    'test_profiler',
    "distributed/test_launcher",
    'distributed/nn/jit/test_instantiator',
    'distributed/rpc/test_faulty_agent',
    'distributed/rpc/test_process_group_agent',
    'distributed/rpc/cuda/test_process_group_agent',
    'distributed/rpc/test_tensorpipe_agent',
    'distributed/rpc/cuda/test_tensorpipe_agent',
    'test_determination',
    'test_futures',
    'test_fx',
    'test_fx_experimental',
    'test_functional_autograd_benchmark',
    'test_package',
    'test_license',
    'distributed/pipeline/sync/skip/test_api',
    'distributed/pipeline/sync/skip/test_gpipe',
    'distributed/pipeline/sync/skip/test_inspect_skip_layout',
    'distributed/pipeline/sync/skip/test_leak',
    'distributed/pipeline/sync/skip/test_portal',
    'distributed/pipeline/sync/skip/test_stash_pop',
    'distributed/pipeline/sync/skip/test_tracker',
    'distributed/pipeline/sync/skip/test_verify_skippables',
    'distributed/pipeline/sync/test_balance',
    'distributed/pipeline/sync/test_bugs',
    'distributed/pipeline/sync/test_checkpoint',
    'distributed/pipeline/sync/test_copy',
    'distributed/pipeline/sync/test_deferred_batch_norm',
    'distributed/pipeline/sync/test_dependency',
    'distributed/pipeline/sync/test_inplace',
    'distributed/pipeline/sync/test_microbatch',
    'distributed/pipeline/sync/test_phony',
    'distributed/pipeline/sync/test_pipe',
    'distributed/pipeline/sync/test_pipeline',
    'distributed/pipeline/sync/test_stream',
    'distributed/pipeline/sync/test_transparency',
    'distributed/pipeline/sync/test_worker',
    'distributed/optim/test_zero_redundancy_optimizer',
<<<<<<< HEAD
=======
    'distributed/elastic/timer/api_test',
    'distributed/elastic/timer/local_timer_example',
    'distributed/elastic/timer/local_timer_test',
    'distributed/elastic/events/lib_test',
    'distributed/elastic/metrics/api_test',
    'distributed/elastic/utils/logging_test',
    'distributed/elastic/utils/util_test',
    'distributed/elastic/utils/distributed_test',
    'distributed/elastic/multiprocessing/api_test',
>>>>>>> 078fadaa
]

# Tests need to be run with pytest.
USE_PYTEST_LIST = [
    'distributed/pipeline/sync/skip/test_api',
    'distributed/pipeline/sync/skip/test_gpipe',
    'distributed/pipeline/sync/skip/test_inspect_skip_layout',
    'distributed/pipeline/sync/skip/test_leak',
    'distributed/pipeline/sync/skip/test_portal',
    'distributed/pipeline/sync/skip/test_stash_pop',
    'distributed/pipeline/sync/skip/test_tracker',
    'distributed/pipeline/sync/skip/test_verify_skippables',
    'distributed/pipeline/sync/test_balance',
    'distributed/pipeline/sync/test_bugs',
    'distributed/pipeline/sync/test_checkpoint',
    'distributed/pipeline/sync/test_copy',
    'distributed/pipeline/sync/test_deferred_batch_norm',
    'distributed/pipeline/sync/test_dependency',
    'distributed/pipeline/sync/test_inplace',
    'distributed/pipeline/sync/test_microbatch',
    'distributed/pipeline/sync/test_phony',
    'distributed/pipeline/sync/test_pipe',
    'distributed/pipeline/sync/test_pipeline',
    'distributed/pipeline/sync/test_stream',
    'distributed/pipeline/sync/test_transparency',
    'distributed/pipeline/sync/test_worker',
    'distributions/test_constraints',
    'distributions/test_transforms',
    'distributions/test_utils',
    'test_typing',
    "distributed/elastic/events/lib_test",
<<<<<<< HEAD
=======
    "distributed/elastic/agent/server/test/api_test",
>>>>>>> 078fadaa
]

WINDOWS_BLOCKLIST = [
    'distributed/nn/jit/test_instantiator',
    'distributed/rpc/test_faulty_agent',
    'distributed/rpc/test_process_group_agent',
    'distributed/rpc/cuda/test_process_group_agent',
    'distributed/rpc/test_tensorpipe_agent',
    'distributed/rpc/cuda/test_tensorpipe_agent',
    'distributed/test_distributed_fork',
    'distributed/pipeline/sync/skip/test_api',
    'distributed/pipeline/sync/skip/test_gpipe',
    'distributed/pipeline/sync/skip/test_inspect_skip_layout',
    'distributed/pipeline/sync/skip/test_leak',
    'distributed/pipeline/sync/skip/test_portal',
    'distributed/pipeline/sync/skip/test_stash_pop',
    'distributed/pipeline/sync/skip/test_tracker',
    'distributed/pipeline/sync/skip/test_verify_skippables',
    'distributed/pipeline/sync/test_balance',
    'distributed/pipeline/sync/test_bugs',
    'distributed/pipeline/sync/test_checkpoint',
    'distributed/pipeline/sync/test_copy',
    'distributed/pipeline/sync/test_deferred_batch_norm',
    'distributed/pipeline/sync/test_dependency',
    'distributed/pipeline/sync/test_inplace',
    'distributed/pipeline/sync/test_microbatch',
    'distributed/pipeline/sync/test_phony',
    'distributed/pipeline/sync/test_pipe',
    'distributed/pipeline/sync/test_pipeline',
    'distributed/pipeline/sync/test_stream',
    'distributed/pipeline/sync/test_transparency',
    'distributed/pipeline/sync/test_worker',
    'distributed/optim/test_zero_redundancy_optimizer',
<<<<<<< HEAD
=======
    "distributed/elastic/agent/server/test/api_test",
    'distributed/elastic/multiprocessing/api_test',
>>>>>>> 078fadaa
]

ROCM_BLOCKLIST = [
    'distributed/nn/jit/test_instantiator',
    'distributed/rpc/test_faulty_agent',
    'distributed/rpc/test_process_group_agent',
    'distributed/rpc/cuda/test_process_group_agent',
    'distributed/rpc/test_tensorpipe_agent',
    'distributed/rpc/cuda/test_tensorpipe_agent',
    'test_determination',
    'test_multiprocessing',
    'test_jit_legacy',
    'test_type_hints',
    'test_openmp',
]

RUN_PARALLEL_BLOCKLIST = [
    'test_cpp_extensions_jit',
    'test_expecttest',
    'test_jit_disabled',
    'test_mobile_optimizer',
    'test_multiprocessing',
    'test_multiprocessing_spawn',
    'test_namedtuple_return_api',
    'test_overrides',
    'test_show_pickle',
    'test_tensorexpr',
    'test_cuda_primary_ctx',
] + [test for test in TESTS if test.startswith('distributed/')]

WINDOWS_COVERAGE_BLOCKLIST = [
]


# These tests are slow enough that it's worth calculating whether the patch
# touched any related files first. This list was manually generated, but for every
# run with --determine-from, we use another generated list based on this one and the
# previous test stats.
TARGET_DET_LIST = [
    'distributions/test_distributions',
    'test_nn',
    'test_autograd',
    'test_cpp_extensions_jit',
    'test_jit_legacy',
    'test_dataloader',
    'test_overrides',
    'test_linalg',
    'test_jit',
    'test_jit_profiling',
    'test_torch',
    'test_binary_ufuncs',
    'test_numpy_interop',
    'test_reductions',
    'test_shape_ops',
    'test_sort_and_select',
    'test_testing',
    'test_view_ops',
    'distributed/nn/jit/test_instantiator',
    'distributed/test_distributed_fork',
    'distributed/rpc/test_process_group_agent',
    'distributed/rpc/cuda/test_process_group_agent',
    'distributed/rpc/test_tensorpipe_agent',
    'distributed/rpc/cuda/test_tensorpipe_agent',
    'distributed/algorithms/ddp_comm_hooks/test_ddp_hooks',
    'distributed/test_distributed_spawn',
    'test_cuda',
    'test_cuda_primary_ctx',
    'test_cpp_extensions_aot_ninja',
    'test_cpp_extensions_aot_no_ninja',
    'test_serialization',
    'test_optim',
    'test_utils',
    'test_multiprocessing',
    'test_tensorboard',
    'distributed/test_c10d_common',
    'distributed/test_c10d_gloo',
    'distributed/test_c10d_nccl',
    'distributed/test_jit_c10d',
    'distributed/test_c10d_spawn_gloo',
    'distributed/test_c10d_spawn_nccl',
    'test_quantization',
    'test_pruning_op',
    'test_determination',
    'test_futures',
    'distributed/pipeline/sync/skip/test_api',
    'distributed/pipeline/sync/skip/test_gpipe',
    'distributed/pipeline/sync/skip/test_inspect_skip_layout',
    'distributed/pipeline/sync/skip/test_leak',
    'distributed/pipeline/sync/skip/test_portal',
    'distributed/pipeline/sync/skip/test_stash_pop',
    'distributed/pipeline/sync/skip/test_tracker',
    'distributed/pipeline/sync/skip/test_verify_skippables',
    'distributed/pipeline/sync/test_balance',
    'distributed/pipeline/sync/test_bugs',
    'distributed/pipeline/sync/test_checkpoint',
    'distributed/pipeline/sync/test_copy',
    'distributed/pipeline/sync/test_deferred_batch_norm',
    'distributed/pipeline/sync/test_dependency',
    'distributed/pipeline/sync/test_inplace',
    'distributed/pipeline/sync/test_microbatch',
    'distributed/pipeline/sync/test_phony',
    'distributed/pipeline/sync/test_pipe',
    'distributed/pipeline/sync/test_pipeline',
    'distributed/pipeline/sync/test_stream',
    'distributed/pipeline/sync/test_transparency',
    'distributed/pipeline/sync/test_worker',
]

# the JSON file to store the S3 test stats
TEST_TIMES_FILE = '.pytorch-test-times'

# if a test file takes longer than 5 min, we add it to TARGET_DET_LIST
SLOW_TEST_THRESHOLD = 300

_DEP_MODULES_CACHE: Dict[str, set] = {}

DISTRIBUTED_TESTS_CONFIG = {}


if dist.is_available():
    DISTRIBUTED_TESTS_CONFIG['test'] = {
        'WORLD_SIZE': '1'
    }
    if not TEST_WITH_ROCM and dist.is_mpi_available():
        DISTRIBUTED_TESTS_CONFIG['mpi'] = {
            'WORLD_SIZE': '3',
            'TEST_REPORT_SOURCE_OVERRIDE': 'dist-mpi'
        }
    if dist.is_nccl_available():
        DISTRIBUTED_TESTS_CONFIG['nccl'] = {
            'WORLD_SIZE': '2' if torch.cuda.device_count() == 2 else '3',
            'TEST_REPORT_SOURCE_OVERRIDE': 'dist-nccl'
        }
    if dist.is_gloo_available():
        DISTRIBUTED_TESTS_CONFIG['gloo'] = {
            'WORLD_SIZE': '2' if torch.cuda.device_count() == 2 else '3',
            'TEST_REPORT_SOURCE_OVERRIDE': 'dist-gloo'
        }

# https://stackoverflow.com/questions/2549939/get-signal-names-from-numbers-in-python
SIGNALS_TO_NAMES_DICT = {getattr(signal, n): n for n in dir(signal)
                         if n.startswith('SIG') and '_' not in n}

CPP_EXTENSIONS_ERROR = """
Ninja (https://ninja-build.org) is required for some of the C++ extensions
tests, but it could not be found. Install ninja with `pip install ninja`
or `conda install ninja`. Alternatively, disable said tests with
`run_test.py --exclude test_cpp_extensions_aot_ninja test_cpp_extensions_jit`.
"""

PYTORCH_COLLECT_COVERAGE = bool(os.environ.get("PYTORCH_COLLECT_COVERAGE"))

JIT_EXECUTOR_TESTS = [
    'test_jit_cuda_fuser',
    'test_jit_profiling',
    'test_jit_legacy',
    'test_jit_fuser_legacy',
]

def print_to_stderr(message):
    print(message, file=sys.stderr)


# Convert something like pytorch_windows_vs2019_py36_cuda10.1_build to pytorch_windows_vs2019_py36_cuda10.1
def get_stripped_CI_job() -> str:
    job = os.environ.get("CIRCLE_JOB", "").rstrip('0123456789')
    if job.endswith('_slow_test'):
        job = job[:len(job) - len('_slow_test')]
    elif job.endswith('_test'):
        job = job[:len(job) - len('_test')]
    elif job.endswith('_build'):
        job = job[:len(job) - len('_build')]
    return job


def calculate_job_times(reports: List["Report"]) -> Dict[str, float]:
    # an entry will be like ("test_file_name" -> (current_avg, # values))
    jobs_to_times: Dict[str, Tuple[float, int]] = dict()
    for report in reports:
        assert report.get('format_version') == 2, "S3 format currently handled is version 2 only"
        files: Dict[str, Any] = report['files']
        for name, test_file in files.items():
            if name not in jobs_to_times:
                jobs_to_times[name] = (test_file['total_seconds'], 1)
            else:
                curr_avg, curr_count = jobs_to_times[name]
                new_count = curr_count + 1
                new_avg = (curr_avg * curr_count + test_file['total_seconds']) / new_count
                jobs_to_times[name] = (new_avg, new_count)

    # if there's 'test_cpp_extensions_aot' entry in jobs_to_times, add 'test_cpp_extensions_aot_ninja'
    # and 'test_cpp_extensions_aot_no_ninja' duplicate entries to ease future computation since
    # test_cpp_extensions_aot_no_ninja and test_cpp_extensions_aot_ninja are Python test jobs that
    # both use the test_cpp_extensions_aot.py file.
    if 'test_cpp_extensions_aot' in jobs_to_times:
        jobs_to_times['test_cpp_extensions_aot_ninja'] = jobs_to_times['test_cpp_extensions_aot']
        jobs_to_times['test_cpp_extensions_aot_no_ninja'] = jobs_to_times['test_cpp_extensions_aot']
    return {job: time for job, (time, _) in jobs_to_times.items()}


def pull_job_times_from_S3() -> Dict[str, float]:
    if HAVE_BOTO3:
        ci_job_prefix = get_stripped_CI_job()
        s3_reports: List["Report"] = get_previous_reports_for_branch('origin/nightly', ci_job_prefix)
    else:
        print('Uh oh, boto3 is not found. Either it is not installed or we failed to import s3_stat_parser.')
        print('If not installed, please install boto3 for automatic sharding and test categorization.')
        s3_reports = []

    if len(s3_reports) == 0:
        print('Gathered no reports from S3. Please proceed without them.')
        return dict()

    return calculate_job_times(s3_reports)


def get_past_job_times() -> Dict[str, float]:
    if os.path.exists(TEST_TIMES_FILE):
        with open(TEST_TIMES_FILE) as file:
            test_times_json: JobTimeJSON = json.load(file)

        curr_commit = subprocess.check_output(['git', 'rev-parse', 'HEAD'], encoding="ascii").strip()
        file_commit = test_times_json.get('commit', '')
        curr_ci_job = get_stripped_CI_job()
        file_ci_job = test_times_json.get('CIRCLE_JOB', 'N/A')
        if curr_commit != file_commit:
            print(f'Current test times file is from different commit {file_commit}.')
        elif curr_ci_job != file_ci_job:
            print(f'Current test times file is for different CI job {file_ci_job}.')
        else:
            print(f'Found stats for current commit: {curr_commit} and job: {curr_ci_job}. Proceeding with those values.')
            return test_times_json.get('job_times', {})

        # Found file, but commit or CI job in JSON doesn't match
        print(f'Overwriting current file with stats based on current commit: {curr_commit} and CI job: {curr_ci_job}')

    job_times = pull_job_times_from_S3()
    print(f'Exporting S3 test stats to {TEST_TIMES_FILE}.')
    export_S3_test_times(TEST_TIMES_FILE, job_times)

    return job_times


class JobTimeJSON(TypedDict):
    commit: str
    job_times: Dict[str, float]


def get_job_times_json(job_times: Dict[str, float]) -> JobTimeJSON:
    return {
        'commit': subprocess.check_output(['git', 'rev-parse', 'HEAD'], encoding="ascii").strip(),
        'CIRCLE_JOB': get_stripped_CI_job(),
        'job_times': job_times,
    }


def get_shard(which_shard: int, num_shards: int, tests: List[str]) -> List[str]:
    jobs_to_times = get_past_job_times()

    # Got no stats from S3, returning early to save runtime
    if len(jobs_to_times) == 0:
        print('Gathered no stats from S3. Proceeding with default sharding plan.')
        return tests[which_shard - 1 :: num_shards]

    shards = calculate_shards(num_shards, tests, jobs_to_times)
    _, tests_from_shard = shards[which_shard - 1]
    return tests_from_shard


def get_slow_tests_based_on_S3() -> List[str]:
    jobs_to_times: Dict[str, float] = get_past_job_times()

    # Got no stats from S3, returning early to save runtime
    if len(jobs_to_times) == 0:
        print('Gathered no stats from S3. No new slow tests calculated.')
        return []

    slow_tests: List[str] = []
    for test in TESTS:
        if test in jobs_to_times and test not in TARGET_DET_LIST:
            if jobs_to_times[test] > SLOW_TEST_THRESHOLD:
                slow_tests.append(test)
    return slow_tests


def get_executable_command(options, allow_pytest, disable_coverage=False):
    if options.coverage and not disable_coverage:
        executable = ['coverage', 'run', '--parallel-mode', '--source=torch']
    else:
        executable = [sys.executable]
    if options.pytest:
        if allow_pytest:
            executable += ['-m', 'pytest']
        else:
            print_to_stderr('Pytest cannot be used for this test. Falling back to unittest.')
    return executable


def run_test(test_module, test_directory, options, launcher_cmd=None, extra_unittest_args=None):
    unittest_args = options.additional_unittest_args.copy()
    if options.verbose:
        unittest_args.append(f'-{"v"*options.verbose}')  # in case of pytest
    if test_module in RUN_PARALLEL_BLOCKLIST:
        unittest_args = [arg for arg in unittest_args if not arg.startswith('--run-parallel')]
    if extra_unittest_args:
        assert isinstance(extra_unittest_args, list)
        unittest_args.extend(extra_unittest_args)

    # If using pytest, replace -f with equivalent -x
    if options.pytest:
        unittest_args = [arg if arg != '-f' else '-x' for arg in unittest_args]

    # Can't call `python -m unittest test_*` here because it doesn't run code
    # in `if __name__ == '__main__': `. So call `python test_*.py` instead.
    argv = [test_module + '.py'] + unittest_args

    # Multiprocessing related tests cannot run with coverage.
    # Tracking issue: https://github.com/pytorch/pytorch/issues/50661
    disable_coverage = sys.platform == 'win32' and test_module in WINDOWS_COVERAGE_BLOCKLIST

    # Extra arguments are not supported with pytest
    executable = get_executable_command(options, allow_pytest=not extra_unittest_args,
                                        disable_coverage=disable_coverage)

    command = (launcher_cmd or []) + executable + argv
    print_to_stderr('Executing {} ... [{}]'.format(command, datetime.now()))
    return shell(command, test_directory)


def test_cuda_primary_ctx(test_module, test_directory, options):
    return run_test(test_module, test_directory, options, extra_unittest_args=['--subprocess'])


def _test_cpp_extensions_aot(test_module, test_directory, options, use_ninja):
    if use_ninja:
        try:
            cpp_extension.verify_ninja_availability()
        except RuntimeError:
            print(CPP_EXTENSIONS_ERROR)
            return 1

    # Wipe the build folder, if it exists already
    cpp_extensions_test_dir = os.path.join(test_directory, 'cpp_extensions')
    cpp_extensions_test_build_dir = os.path.join(cpp_extensions_test_dir, 'build')
    if os.path.exists(cpp_extensions_test_build_dir):
        shutil.rmtree(cpp_extensions_test_build_dir)

    # Build the test cpp extensions modules
    shell_env = os.environ.copy()
    shell_env['USE_NINJA'] = str(1 if use_ninja else 0)
    cmd = [sys.executable, 'setup.py', 'install', '--root', './install']
    return_code = shell(cmd, cwd=cpp_extensions_test_dir, env=shell_env)
    if return_code != 0:
        return return_code
    if sys.platform != 'win32':
        return_code = shell(cmd,
                            cwd=os.path.join(cpp_extensions_test_dir, 'no_python_abi_suffix_test'),
                            env=shell_env)
        if return_code != 0:
            return return_code

    # "install" the test modules and run tests
    python_path = os.environ.get('PYTHONPATH', '')
    try:
        cpp_extensions = os.path.join(test_directory, 'cpp_extensions')
        install_directory = ''
        # install directory is the one that is named site-packages
        for root, directories, _ in os.walk(os.path.join(cpp_extensions, 'install')):
            for directory in directories:
                if '-packages' in directory:
                    install_directory = os.path.join(root, directory)

        assert install_directory, 'install_directory must not be empty'
        os.environ['PYTHONPATH'] = os.pathsep.join([install_directory, python_path])
        return run_test(test_module, test_directory, options)
    finally:
        os.environ['PYTHONPATH'] = python_path


def test_cpp_extensions_aot_ninja(test_module, test_directory, options):
    return _test_cpp_extensions_aot('test_cpp_extensions_aot', test_directory,
                                    options, use_ninja=True)


def test_cpp_extensions_aot_no_ninja(test_module, test_directory, options):
    return _test_cpp_extensions_aot('test_cpp_extensions_aot',
                                    test_directory, options, use_ninja=False)


def test_distributed(test_module, test_directory, options):
    # MPI tests are broken with Python-3.9
    mpi_available = subprocess.call('command -v mpiexec', shell=True) == 0 and sys.version_info < (3, 9)
    if options.verbose and not mpi_available:
        print_to_stderr(
            'MPI not available -- MPI backend tests will be skipped')
    config = DISTRIBUTED_TESTS_CONFIG
    for backend, env_vars in config.items():
        if sys.platform == 'win32' and backend != 'gloo':
            continue
        if backend == 'mpi' and not mpi_available:
            continue
        for with_init_file in {True, False}:
            if sys.platform == 'win32' and not with_init_file:
                continue
            tmp_dir = tempfile.mkdtemp()
            if options.verbose:
                init_str = "with {} init_method"
                with_init = init_str.format("file" if with_init_file else "env")
                print_to_stderr(
                    'Running distributed tests for the {} backend {}'.format(
                        backend, with_init))
            os.environ['TEMP_DIR'] = tmp_dir
            os.environ['BACKEND'] = backend
            os.environ['INIT_METHOD'] = 'env://'
            os.environ.update(env_vars)
            if with_init_file:
                if test_module in ["test_distributed_fork", "test_distributed_spawn"]:
                    init_method = f'{FILE_SCHEMA}{tmp_dir}/'
                else:
                    init_method = f'{FILE_SCHEMA}{tmp_dir}/shared_init_file'
                os.environ['INIT_METHOD'] = init_method
            try:
                os.mkdir(os.path.join(tmp_dir, 'barrier'))
                os.mkdir(os.path.join(tmp_dir, 'test_dir'))
                if backend == 'mpi':
                    # test mpiexec for --noprefix option
                    with open(os.devnull, 'w') as devnull:
                        allowrunasroot_opt = '--allow-run-as-root' if subprocess.call(
                            'mpiexec --allow-run-as-root -n 1 bash -c ""', shell=True,
                            stdout=devnull, stderr=subprocess.STDOUT) == 0 else ''
                        noprefix_opt = '--noprefix' if subprocess.call(
                            f'mpiexec {allowrunasroot_opt} -n 1 --noprefix bash -c ""', shell=True,
                            stdout=devnull, stderr=subprocess.STDOUT) == 0 else ''

                    mpiexec = ['mpiexec', '-n', '3', noprefix_opt, allowrunasroot_opt]

                    return_code = run_test(test_module, test_directory, options,
                                           launcher_cmd=mpiexec)
                else:
                    return_code = run_test(test_module, test_directory, options)
                if return_code != 0:
                    return return_code
            finally:
                shutil.rmtree(tmp_dir)
    return 0


CUSTOM_HANDLERS = {
    'test_cuda_primary_ctx': test_cuda_primary_ctx,
    'test_cpp_extensions_aot_no_ninja': test_cpp_extensions_aot_no_ninja,
    'test_cpp_extensions_aot_ninja': test_cpp_extensions_aot_ninja,
    'distributed/test_distributed_fork': test_distributed,
    'distributed/test_distributed_spawn': test_distributed,
}


def parse_test_module(test):
    return test.split('.')[0]


class TestChoices(list):
    def __init__(self, *args, **kwargs):
        super(TestChoices, self).__init__(args[0])

    def __contains__(self, item):
        return list.__contains__(self, parse_test_module(item))


def parse_args():
    parser = argparse.ArgumentParser(
        description='Run the PyTorch unit test suite',
        epilog='where TESTS is any of: {}'.format(', '.join(TESTS)))
    parser.add_argument(
        '-v',
        '--verbose',
        action='count',
        default=0,
        help='print verbose information and test-by-test results')
    parser.add_argument(
        '--jit',
        '--jit',
        action='store_true',
        help='run all jit tests')
    parser.add_argument(
        '-pt', '--pytest', action='store_true',
        help='If true, use `pytest` to execute the tests. E.g., this runs '
             'TestTorch with pytest in verbose and coverage mode: '
             'python run_test.py -vci torch -pt')
    parser.add_argument(
        '-c', '--coverage', action='store_true', help='enable coverage',
        default=PYTORCH_COLLECT_COVERAGE)
    parser.add_argument(
        '-i',
        '--include',
        nargs='+',
        choices=TestChoices(TESTS),
        default=TESTS,
        metavar='TESTS',
        help='select a set of tests to include (defaults to ALL tests).'
             ' tests can be specified with module name, module.TestClass'
             ' or module.TestClass.test_method')
    parser.add_argument(
        '-x',
        '--exclude',
        nargs='+',
        choices=TESTS,
        metavar='TESTS',
        default=[],
        help='select a set of tests to exclude')
    parser.add_argument(
        '-f',
        '--first',
        choices=TESTS,
        metavar='TESTS',
        help='select the test to start from (excludes previous tests)')
    parser.add_argument(
        '-l',
        '--last',
        choices=TESTS,
        metavar='TESTS',
        help='select the last test to run (excludes following tests)')
    parser.add_argument(
        '--bring-to-front',
        nargs='+',
        choices=TestChoices(TESTS),
        default=[],
        metavar='TESTS',
        help='select a set of tests to run first. This can be used in situations'
             ' where you want to run all tests, but care more about some set, '
             'e.g. after making a change to a specific component')
    parser.add_argument(
        '--ignore-win-blocklist',
        action='store_true',
        help='always run blocklisted windows tests')
    parser.add_argument(
        '--determine-from',
        help='File of affected source filenames to determine which tests to run.')
    parser.add_argument(
        '--continue-through-error',
        action='store_true',
        help='Runs the full test suite despite one of the tests failing')
    parser.add_argument(
        'additional_unittest_args',
        nargs='*',
        help='additional arguments passed through to unittest, e.g., '
             'python run_test.py -i sparse -- TestSparse.test_factory_size_check')
    parser.add_argument(
        '--export-past-test-times',
        nargs='?',
        type=str,
        const=TEST_TIMES_FILE,
        help='dumps test times from previous S3 stats into a file, format JSON',
    )
    parser.add_argument(
        '--shard',
        nargs=2,
        type=int,
        help='runs a shard of the tests (taking into account other selections), e.g., '
        '--shard 2 3 will break up the selected tests into 3 shards and run the tests '
        'in the 2nd shard (the first number should not exceed the second)',
    )
    parser.add_argument(
        '--exclude-jit-executor',
        action='store_true',
        help='exclude tests that are run for a specific jit config'
    )
    return parser.parse_args()


def find_test_index(test, selected_tests, find_last_index=False):
    """Find the index of the first or last occurrence of a given test/test module in the list of selected tests.

    This function is used to determine the indices when slicing the list of selected tests when
    ``options.first``(:attr:`find_last_index`=False) and/or ``options.last``(:attr:`find_last_index`=True) are used.

    :attr:`selected_tests` can be a list that contains multiple consequent occurrences of tests
    as part of the same test module, e.g.:

    ```
    selected_tests = ['autograd', 'cuda', **'torch.TestTorch.test_acos',
                     'torch.TestTorch.test_tan', 'torch.TestTorch.test_add'**, 'utils']
    ```

    If :attr:`test`='torch' and :attr:`find_last_index`=False, result should be **2**.
    If :attr:`test`='torch' and :attr:`find_last_index`=True, result should be **4**.

    Args:
        test (str): Name of test to lookup
        selected_tests (list): List of tests
        find_last_index (bool, optional): should we lookup the index of first or last
            occurrence (first is default)

    Returns:
        index of the first or last occurrence of the given test
    """
    idx = 0
    found_idx = -1
    for t in selected_tests:
        if t.startswith(test):
            found_idx = idx
            if not find_last_index:
                break
        idx += 1
    return found_idx


def exclude_tests(exclude_list, selected_tests, exclude_message=None):
    for exclude_test in exclude_list:
        tests_copy = selected_tests[:]
        for test in tests_copy:
            if test.startswith(exclude_test):
                if exclude_message is not None:
                    print_to_stderr('Excluding {} {}'.format(test, exclude_message))
                selected_tests.remove(test)
    return selected_tests


def get_selected_tests(options):
    selected_tests = options.include

    if options.bring_to_front:
        to_front = set(options.bring_to_front)
        selected_tests = options.bring_to_front + list(filter(lambda name: name not in to_front,
                                                              selected_tests))

    if options.first:
        first_index = find_test_index(options.first, selected_tests)
        selected_tests = selected_tests[first_index:]

    if options.last:
        last_index = find_test_index(options.last, selected_tests, find_last_index=True)
        selected_tests = selected_tests[:last_index + 1]

    if options.shard:
        assert len(options.shard) == 2, "Unexpected shard format"
        assert min(options.shard) > 0, "Shards must be positive numbers"
        which_shard, num_shards = options.shard
        assert which_shard <= num_shards, "Selected shard must be less or equal that total number of shards"
        assert num_shards <= len(selected_tests), f"Number of shards must be less than {len(selected_tests)}"
        selected_tests = get_shard(which_shard, num_shards, selected_tests)

    if options.exclude_jit_executor:
        options.exclude.extend(JIT_EXECUTOR_TESTS)

    selected_tests = exclude_tests(options.exclude, selected_tests)

    if sys.platform == 'win32' and not options.ignore_win_blocklist:
        target_arch = os.environ.get('VSCMD_ARG_TGT_ARCH')
        if target_arch != 'x64':
            WINDOWS_BLOCKLIST.append('cpp_extensions_aot_no_ninja')
            WINDOWS_BLOCKLIST.append('cpp_extensions_aot_ninja')
            WINDOWS_BLOCKLIST.append('cpp_extensions_jit')
            WINDOWS_BLOCKLIST.append('jit')
            WINDOWS_BLOCKLIST.append('jit_fuser')

        selected_tests = exclude_tests(WINDOWS_BLOCKLIST, selected_tests, 'on Windows')

    elif TEST_WITH_ROCM:
        selected_tests = exclude_tests(ROCM_BLOCKLIST, selected_tests, 'on ROCm')

    return selected_tests


def test_impact_of_file(filename):
    """Determine what class of impact this file has on test runs.

    Possible values:
        TORCH - torch python code
        CAFFE2 - caffe2 python code
        TEST - torch test code
        UNKNOWN - may affect all tests
        NONE - known to have no effect on test outcome
        CI - CI configuration files
    """
    parts = filename.split(os.sep)
    if parts[0] in ['.jenkins', '.circleci']:
        return 'CI'
    if parts[0] in ['docs', 'scripts', 'CODEOWNERS', 'README.md']:
        return 'NONE'
    elif parts[0] == 'torch':
        if parts[-1].endswith('.py') or parts[-1].endswith('.pyi'):
            return 'TORCH'
    elif parts[0] == 'caffe2':
        if parts[-1].endswith('.py') or parts[-1].endswith('.pyi'):
            return 'CAFFE2'
    elif parts[0] == 'test':
        if parts[-1].endswith('.py') or parts[-1].endswith('.pyi'):
            return 'TEST'

    return 'UNKNOWN'


def log_test_reason(file_type, filename, test, options):
    if options.verbose:
        print_to_stderr(
            'Determination found {} file {} -- running {}'.format(
                file_type,
                filename,
                test,
            )
        )


def get_dep_modules(test):
    # Cache results in case of repetition
    if test in _DEP_MODULES_CACHE:
        return _DEP_MODULES_CACHE[test]

    repo_root = os.path.dirname(os.path.dirname(os.path.abspath(__file__)))
    test_location = os.path.join(repo_root, 'test', test + '.py')
    finder = modulefinder.ModuleFinder(
        # Ideally exclude all third party modules, to speed up calculation.
        excludes=[
            'scipy',
            'numpy',
            'numba',
            'multiprocessing',
            'sklearn',
            'setuptools',
            'hypothesis',
            'llvmlite',
            'joblib',
            'email',
            'importlib',
            'unittest',
            'urllib',
            'json',
            'collections',
            # Modules below are excluded because they are hitting https://bugs.python.org/issue40350
            # Trigger AttributeError: 'NoneType' object has no attribute 'is_package'
            'mpl_toolkits',
            'google',
            'onnx',
            # Triggers RecursionError
            'mypy'
        ],
    )
    # HACK: some platforms default to ascii, so we can't just run_script :(
    with open(test_location, 'r', encoding='utf-8') as fp:
        finder.load_module('__main__', fp, test_location, ('', 'r', 1))

    dep_modules = set(finder.modules.keys())
    _DEP_MODULES_CACHE[test] = dep_modules
    return dep_modules


def determine_target(target_det_list, test, touched_files, options):
    test = parse_test_module(test)
    # Some tests are faster to execute than to determine.
    if test not in target_det_list:
        if options.verbose:
            print_to_stderr(f'Running {test} without determination')
        return True
    # HACK: "no_ninja" is not a real module
    if test.endswith('_no_ninja'):
        test = test[:(-1 * len('_no_ninja'))]
    if test.endswith('_ninja'):
        test = test[:(-1 * len('_ninja'))]

    dep_modules = get_dep_modules(test)

    for touched_file in touched_files:
        file_type = test_impact_of_file(touched_file)
        if file_type == 'NONE':
            continue
        elif file_type == 'CI':
            # Force all tests to run if any change is made to the CI
            # configurations.
            log_test_reason(file_type, touched_file, test, options)
            return True
        elif file_type == 'UNKNOWN':
            # Assume uncategorized source files can affect every test.
            log_test_reason(file_type, touched_file, test, options)
            return True
        elif file_type in ['TORCH', 'CAFFE2', 'TEST']:
            parts = os.path.splitext(touched_file)[0].split(os.sep)
            touched_module = ".".join(parts)
            # test/ path does not have a "test." namespace
            if touched_module.startswith('test.'):
                touched_module = touched_module.split('test.')[1]
            if (
                touched_module in dep_modules
                or touched_module == test.replace('/', '.')
            ):
                log_test_reason(file_type, touched_file, test, options)
                return True

    # If nothing has determined the test has run, don't run the test.
    if options.verbose:
        print_to_stderr(f'Determination is skipping {test}')

    return False


def run_test_module(test: str, test_directory: str, options) -> Optional[str]:
    test_module = parse_test_module(test)

    # Printing the date here can help diagnose which tests are slow
    print_to_stderr('Running {} ... [{}]'.format(test, datetime.now()))
    handler = CUSTOM_HANDLERS.get(test_module, run_test)
    return_code = handler(test_module, test_directory, options)
    assert isinstance(return_code, int) and not isinstance(
        return_code, bool), 'Return code should be an integer'
    if return_code == 0:
        return None

    message = f'{test} failed!'
    if return_code < 0:
        # subprocess.Popen returns the child process' exit signal as
        # return code -N, where N is the signal number.
        signal_name = SIGNALS_TO_NAMES_DICT[-return_code]
        message += f' Received signal: {signal_name}'
    return message

def export_S3_test_times(test_times_filename: str, test_times: Dict[str, float]) -> None:
    if os.path.exists(test_times_filename):
        print(f'Overwriting existent file: {test_times_filename}')
    with open(test_times_filename, 'w+') as file:
        job_times_json = get_job_times_json(test_times)
        json.dump(job_times_json, file, indent='    ', separators=(',', ': '))
        file.write('\n')

<<<<<<< HEAD
=======

def query_changed_test_files() -> List[str]:
    cmd = ["git", "diff", "--name-only", "origin/master", "HEAD"]
    proc = subprocess.run(cmd, stdout=subprocess.PIPE, stderr=subprocess.PIPE)

    if proc.returncode != 0:
        raise RuntimeError("Unable to get changed files")

    lines = proc.stdout.decode().strip().split("\n")
    lines = [line.strip() for line in lines]
    return lines


def reorder_tests(tests: List[str]) -> List[str]:
    try:
        changed_files = query_changed_test_files()
    except Exception:
        # If unable to get changed files from git, quit without doing any sorting
        return tests

    prefix = f"test{os.path.sep}"
    changed_tests = [f for f in changed_files if f.startswith(prefix) and f.endswith(".py")]
    changed_tests = [f[len(prefix):] for f in changed_tests]
    changed_tests = [f[:-len(".py")] for f in changed_tests]

    bring_to_front = []
    the_rest = []

    for test in tests:
        if test in changed_tests:
            bring_to_front.append(test)
        else:
            the_rest.append(test)

    sorted_tests = bring_to_front + the_rest

    if len(sorted_tests) != len(tests):
        # Something went wrong, bail out without doing any sorting
        return tests

    return sorted_tests


>>>>>>> 078fadaa
def main():
    options = parse_args()

    test_times_filename = options.export_past_test_times
    if test_times_filename:
        print(f'Exporting past test times from S3 to {test_times_filename}, no tests will be run.')
        export_S3_test_times(test_times_filename, pull_job_times_from_S3())
        return

    test_directory = os.path.dirname(os.path.abspath(__file__))
    selected_tests = get_selected_tests(options)

    if options.verbose:
        print_to_stderr('Selected tests: {}'.format(', '.join(selected_tests)))

    if options.coverage and not PYTORCH_COLLECT_COVERAGE:
        shell(['coverage', 'erase'])

    if options.jit:
        selected_tests = filter(lambda test_name: "jit" in test_name, TESTS)

    if options.determine_from is not None and os.path.exists(options.determine_from):
        slow_tests = get_slow_tests_based_on_S3()
        print('Added the following tests to target_det tests as calculated based on S3:')
        print(slow_tests)
        with open(options.determine_from, 'r') as fh:
            touched_files = [
                os.path.normpath(name.strip()) for name in fh.read().split('\n')
                if len(name.strip()) > 0
            ]
        # HACK: Ensure the 'test' paths can be traversed by Modulefinder
        sys.path.append('test')
        selected_tests = [
            test for test in selected_tests
            if determine_target(TARGET_DET_LIST + slow_tests, test, touched_files, options)
        ]
        sys.path.remove('test')


    selected_tests = reorder_tests(selected_tests)

    has_failed = False
    failure_messages = []
    try:
        for test in selected_tests:
            options_clone = copy.deepcopy(options)
            if test in USE_PYTEST_LIST:
                options_clone.pytest = True
            err_message = run_test_module(test, test_directory, options_clone)
            if err_message is None:
                continue
            has_failed = True
            failure_messages.append(err_message)
            if not options_clone.continue_through_error:
                raise RuntimeError(err_message)
            print_to_stderr(err_message)
    finally:
        if options.coverage:
            from coverage import Coverage
            test_dir = os.path.dirname(os.path.abspath(__file__))
            with set_cwd(test_dir):
                cov = Coverage()
                if PYTORCH_COLLECT_COVERAGE:
                    cov.load()
                cov.combine(strict=False)
                cov.save()
                if not PYTORCH_COLLECT_COVERAGE:
                    cov.html_report()

    if options.continue_through_error and has_failed:
        for err in failure_messages:
            print_to_stderr(err)
        sys.exit(1)

if __name__ == '__main__':
    main()<|MERGE_RESOLUTION|>--- conflicted
+++ resolved
@@ -65,10 +65,7 @@
     'test_linalg',
     'test_logging',
     'test_mkldnn',
-<<<<<<< HEAD
-=======
     'test_model_dump',
->>>>>>> 078fadaa
     'test_module_init',
     'test_multiprocessing',
     'test_multiprocessing_spawn',
@@ -154,8 +151,6 @@
     'distributed/pipeline/sync/test_transparency',
     'distributed/pipeline/sync/test_worker',
     'distributed/optim/test_zero_redundancy_optimizer',
-<<<<<<< HEAD
-=======
     'distributed/elastic/timer/api_test',
     'distributed/elastic/timer/local_timer_example',
     'distributed/elastic/timer/local_timer_test',
@@ -165,7 +160,6 @@
     'distributed/elastic/utils/util_test',
     'distributed/elastic/utils/distributed_test',
     'distributed/elastic/multiprocessing/api_test',
->>>>>>> 078fadaa
 ]
 
 # Tests need to be run with pytest.
@@ -197,10 +191,7 @@
     'distributions/test_utils',
     'test_typing',
     "distributed/elastic/events/lib_test",
-<<<<<<< HEAD
-=======
     "distributed/elastic/agent/server/test/api_test",
->>>>>>> 078fadaa
 ]
 
 WINDOWS_BLOCKLIST = [
@@ -234,11 +225,8 @@
     'distributed/pipeline/sync/test_transparency',
     'distributed/pipeline/sync/test_worker',
     'distributed/optim/test_zero_redundancy_optimizer',
-<<<<<<< HEAD
-=======
     "distributed/elastic/agent/server/test/api_test",
     'distributed/elastic/multiprocessing/api_test',
->>>>>>> 078fadaa
 ]
 
 ROCM_BLOCKLIST = [
@@ -1061,8 +1049,6 @@
         json.dump(job_times_json, file, indent='    ', separators=(',', ': '))
         file.write('\n')
 
-<<<<<<< HEAD
-=======
 
 def query_changed_test_files() -> List[str]:
     cmd = ["git", "diff", "--name-only", "origin/master", "HEAD"]
@@ -1106,7 +1092,6 @@
     return sorted_tests
 
 
->>>>>>> 078fadaa
 def main():
     options = parse_args()
 
