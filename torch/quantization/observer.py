from __future__ import absolute_import, division, print_function, unicode_literals

import math
import warnings
from abc import ABCMeta, abstractmethod
from functools import partial
from typing import List, Tuple, Optional

import torch
import torch.nn as nn

def _with_args(cls_or_self, **kwargs):
    r"""Wrapper that allows creation of class factories.

    This can be useful when there is a need to create classes with the same
    constructor arguments, but different instances.

    Example::

        >>> Foo.with_args = classmethod(_with_args)
        >>> foo_builder = Foo.with_args(a=3, b=4).with_args(answer=42)
        >>> foo_instance1 = foo_builder()
        >>> foo_instance2 = foo_builder()
        >>> id(foo_instance1) == id(foo_instance2)
        False
    """
    class _PartialWrapper(object):
        def __init__(self, p):
            self.p = p

        def __call__(self, *args, **keywords):
            return self.p(*args, **keywords)

        def __repr__(self):
            return self.p.__repr__()

        with_args = _with_args
    r = _PartialWrapper(partial(cls_or_self, **kwargs))
    return r


ABC = ABCMeta(str("ABC"), (object,), {})  # compatible with Python 2 *and* 3:


class ObserverBase(ABC, nn.Module):
    r"""Base observer Module.
    Any observer implementation should derive from this class.

    Concrete observers should follow the same API. In forward, they will update
    the statistics of the observed Tensor. And they should provide a
    `calculate_qparams` function that computes the quantization parameters given
    the collected statistics.

    Args:
        dtype: Quantized data type
    """
    def __init__(self, dtype):
        super(ObserverBase, self).__init__()
        self.dtype = dtype

    @abstractmethod
    def forward(self, x):
        pass

    @abstractmethod
    def calculate_qparams(self, **kwargs):
        pass

    with_args = classmethod(_with_args)


class _ObserverBase(ObserverBase):
    r"""Internal common base for all qint/quint8 observers.

    This base is for commonly used paramters used internally.
    Users should use `~torch.quantization.observer.ObserverBase` as a base class
    for custom observers.

    Args:
        dtype: Quantized data type.
        qscheme: Quantization scheme to be used.
        reduce_range: Reduces the range of the quantized data type by 1 bit.
                      This is sometimes required to avoid instruction overflow.

    .. warning::

        :attr:`dtype` can only take ``torch.qint8`` or ``torch.quint8``.

    .. warning::

        :attr:`qscheme` can only take one of the following options:

        - ``torch.per_tensor_affine``
        - ``torch.per_tensor_symmetric``
        - ``torch.per_channel_affine``
        - ``torch.per_channel_symmetric``
    """

    def __init__(self, dtype=torch.quint8, qscheme=torch.per_tensor_affine,
                 reduce_range=False):
        super(_ObserverBase, self).__init__(dtype=dtype)
        self.qscheme = qscheme
        self.reduce_range = reduce_range

        self.eps = torch.finfo(torch.float32).eps
        assert self.qscheme in (
            torch.per_tensor_affine,
            torch.per_tensor_symmetric,
            torch.per_channel_affine,
            torch.per_channel_symmetric,
        ), "Default Observer only works for per_tensor_affine, \
                per_tensor_symmetric, per_channel_affine and \
                per_channel_symmetric quantization scheme"
        assert self.dtype in (
            torch.qint8,
            torch.quint8,
        ), "Default Observer only works for qint8 and quint8 data type"

    @torch.jit.export
    def _calculate_qparams(self, min_val, max_val):
        # type: (Tensor, Tensor) -> Tuple[Tensor, Tensor]
        r"""Calculates the quantization parameters, given min and max
        value tensors. Works for both per tensor and per channel cases

        Args:
            min_val: Minimum values per channel
            max_val: Maximum values per channel

        Returns:
            scales: Scales tensor of shape (#channels,)
            zero_points: Zero points tensor of shape (#channels,)
        """
        if min_val.numel() == 0 or max_val.numel() == 0:
            warnings.warn(
                "must run observer before calling calculate_qparams.\
                                    Returning default scale and zero point "
            )
            return torch.tensor([1.0]), torch.tensor([0])

        if min_val.dim() == 0 or max_val.dim() == 0:
            assert min_val <= max_val, "min {} should be less than max {}".format(
                min_val, max_val
            )
        else:
            assert torch.sum(min_val <= max_val) == len(min_val), "min {} should be less than max {}".format(
                min_val, max_val
            )

        if self.dtype == torch.qint8:
            if self.reduce_range:
                qmin, qmax = -64, 63
            else:
                qmin, qmax = -128, 127
        else:
            if self.reduce_range:
                qmin, qmax = 0, 127
            else:
                qmin, qmax = 0, 255

        min_val = torch.min(min_val, torch.zeros_like(min_val))
        max_val = torch.max(max_val, torch.zeros_like(max_val))

        scale = torch.ones(min_val.size(), dtype=torch.float32)
        zero_point = torch.zeros(min_val.size(), dtype=torch.int64)
        device = 'cuda' if min_val.is_cuda else 'cpu'

        if self.qscheme == torch.per_tensor_symmetric or self.qscheme == torch.per_channel_symmetric:
            max_val = torch.max(-min_val, max_val)
            scale = max_val / (float(qmax - qmin) / 2)
            scale = torch.max(scale, torch.tensor(self.eps, device=device, dtype=scale.dtype))
            if self.dtype == torch.quint8:
                zero_point = zero_point.new_full(zero_point.size(), 128)
        else:
            scale = (max_val - min_val) / float(qmax - qmin)
            scale = torch.max(scale, torch.tensor(self.eps, device=device, dtype=scale.dtype))
            zero_point = qmin - torch.round(min_val / scale)
            zero_point = torch.max(zero_point, torch.tensor(qmin, device=device, dtype=zero_point.dtype))
            zero_point = torch.min(zero_point, torch.tensor(qmax, device=device, dtype=zero_point.dtype))

        # if len(scale.shape) == 0:
        #     scale = torch.tensor(scale)
        #     scale = torch.tensor([scale])
        # if len(zero_point.shape) == 0:
        #     zero_point = torch.tensor(zero_point)
        #     zero_point = torch.tensor([zero_point])

        return scale, zero_point


class MinMaxObserver(_ObserverBase):
    r"""Observer module for computing the quantization parameters based on the
    running min and max values.

    This observer uses the tensor min/max statistics to compute the quantization
    parameters. The module records the running minimum and maximum of incoming
    tensors, and uses this statistic to compute the quantization parameters.

    Args:
        dtype: Quantized data type
        qscheme: Quantization scheme to be used
        reduce_range: Reduces the range of the quantized data type by 1 bit

    Given running min/max as :math:`x_\text{min}` and :math:`x_\text{max}`,
    scale :math:`s` and zero point :math:`z` are computed as:

    The running minimum/maximum :math:`x_\text{min/max}` is computed as:

    .. math::

        \begin{array}{ll}
        x_\text{min} &= \begin{cases}
            \min(X) & \text{if~}x_\text{min} = \text{None} \\
            \min\left(x_\text{min}, \min(X)\right) & \text{otherwise}
        \end{cases}\\
        x_\text{max} &= \begin{cases}
            \max(X) & \text{if~}x_\text{max} = \text{None} \\
            \max\left(x_\text{max}, \max(X)\right) & \text{otherwise}
        \end{cases}\\
        \end{array}

    where :math:`X` is the observed tensor.

    The scale :math:`s` and zero point :math:`z` are then computed as:

    .. math::

        \begin{aligned}
            \text{if Symmetric:}&\\
            &s = 2 \max(|x_\text{min}|, x_\text{max}) /
                \left( Q_\text{max} - Q_\text{min} \right) \\
            &z = \begin{cases}
                0 & \text{if dtype is qint8} \\
                128 & \text{otherwise}
            \end{cases}\\
            \text{Otherwise:}&\\
                &s = \left( x_\text{max} - x_\text{min}  \right ) /
                    \left( Q_\text{max} - Q_\text{min} \right ) \\
                &z = Q_\text{min} - \text{round}(x_\text{min} / s)
        \end{aligned}

    where :math:`Q_\text{min}` and :math:`Q_\text{max}` are the minimum and
    maximum of the quantized data type.

    .. warning:: Only works with ``torch.per_tensor_symmetric`` quantization scheme

    .. warning:: :attr:`dtype` can only take ``torch.qint8`` or ``torch.quint8``.

    .. note:: If the running minimum equals to the running maximum, the scale
              and zero_point are set to 1.0 and 0.
    """

    def __init__(self, dtype=torch.quint8, qscheme=torch.per_tensor_affine,
                 reduce_range=False):
        # For x86 quantized kernels, we need to ensure that the vpmaddubsw
        # instruction does not overflow. We allow for a reduce_range argument to
        # observers that reduces the quantized range to (0,127) or (-64, 63).
        # For more details see aten/src/ATen/native/quantized/cpu/qconv.cpp
        # This is not an optimal choice for non x86 backends as it loses a bit
        # of precision for activations.

        super(MinMaxObserver, self).__init__(dtype=dtype,
                                             qscheme=qscheme,
                                             reduce_range=reduce_range)
        self.register_buffer('min_val', torch.tensor([]))
        self.register_buffer('max_val', torch.tensor([]))
        if self.qscheme == torch.per_tensor_symmetric and \
           self.reduce_range and \
           self.dtype == torch.quint8:
            raise NotImplementedError("Cannot reduce range for symmetric \
                                       quantization for quint8")

    def forward(self, x_orig):
        r"""Records the running minimum and maximum of ``x``."""
        x = x_orig.detach()  # avoid keeping autograd tape
        x = x.to(self.min_val.dtype)
        min_val = self.min_val
        max_val = self.max_val
        if min_val.numel() == 0 or max_val.numel() == 0:
            min_val = torch.min(x)
            max_val = torch.max(x)
        else:
            min_val = torch.min(torch.min(x), min_val)
            max_val = torch.max(torch.max(x), max_val)
        self.min_val.resize_(min_val.shape)
        self.max_val.resize_(max_val.shape)
        self.min_val.copy_(min_val)
        self.max_val.copy_(max_val)
        return x_orig

    @torch.jit.export
    def calculate_qparams(self):
        r"""Calculates the quantization parameters."""
        return self._calculate_qparams(self.min_val, self.max_val)

    @torch.jit.export
    def extra_repr(self):
        return "min_val={}, max_val={}".format(self.min_val, self.max_val)

    def _save_to_state_dict(self, destination, prefix, keep_vars):
        super(MinMaxObserver, self)._save_to_state_dict(destination, prefix, keep_vars)
        destination[prefix + 'min_val'] = self.min_val
        destination[prefix + 'max_val'] = self.max_val

    def _load_from_state_dict(self, state_dict, prefix, local_metadata, strict,
                              missing_keys, unexpected_keys, error_msgs):

        local_state = ['min_val', 'max_val']
        for name in local_state:
            key = prefix + name
            if key in state_dict:
                val = state_dict[key]
                setattr(self, name, val)
            elif strict:
                missing_keys.append(key)
        super(MinMaxObserver, self)._load_from_state_dict(state_dict, prefix, local_metadata, strict,
                                                          missing_keys, unexpected_keys, error_msgs)


class MovingAverageMinMaxObserver(MinMaxObserver):
    r"""Observer module for computing the quantization parameters based on the
    moving average of the min and max values.

    This observer computes the quantization parameters based on the moving
    averages of minimums and maximums of the incoming tensors. The module
    records the average minimum and maximum of incoming tensors, and uses this
    statistic to compute the quantization parameters.

    Args:
        averaging_constant: Averaging constant for min/max.
        dtype: Quantized data type
        qscheme: Quantization scheme to be used
        reduce_range: Reduces the range of the quantized data type by 1 bit

    The moving average min/max is computed as follows

    .. math::

        \begin{array}{ll}
                x_\text{min} = \begin{cases}
                    \min(X) & \text{if~}x_\text{min} = \text{None} \\
                    (1 - c) x_\text{min} + c \min(X) & \text{otherwise}
                \end{cases}\\
                x_\text{max} = \begin{cases}
                    \max(X) & \text{if~}x_\text{max} = \text{None} \\
                    (1 - c) x_\text{max} + c \max(X) & \text{otherwise}
                \end{cases}\\
        \end{array}

    where :math:`x_\text{min/max}` is the running average min/max, :math:`X` is
    is the incoming tensor, and :math:`c` is the ``averaging_constant``.

    The scale and zero point are then computed as in
    :class:`~torch.quantization.observer.MinMaxObserver`.

    .. note:: Only works with ``torch.per_tensor_affine`` quantization shceme.

    .. note:: If the running minimum equals to the running maximum, the scale
              and zero_point are set to 1.0 and 0.
    """
    def __init__(self, averaging_constant=0.01, dtype=torch.quint8,
                 qscheme=torch.per_tensor_affine, reduce_range=False):
        self.averaging_constant = averaging_constant
        super(MovingAverageMinMaxObserver, self).__init__(dtype=dtype,
                                                          qscheme=qscheme,
                                                          reduce_range=reduce_range)

    def forward(self, x_orig):
        x = x_orig.detach()  # avoid keeping autograd tape
        x = x.to(self.min_val.dtype)
        min_val = self.min_val
        max_val = self.max_val
        if min_val.numel() == 0 or max_val.numel() == 0:
            min_val = torch.min(x)
            max_val = torch.max(x)
        else:
            min_val = min_val + self.averaging_constant * (torch.min(x) - min_val)
            max_val = max_val + self.averaging_constant * (torch.max(x) - max_val)
        self.min_val.resize_(min_val.shape)
        self.max_val.resize_(max_val.shape)
        self.min_val.copy_(min_val)
        self.max_val.copy_(max_val)
        return x_orig


class MinMaxDynamicQuantObserver(MinMaxObserver):
    r"""Observer module for computing the quantization parameters based on the
    tensor min and max values in dynamic quantization.

    This observer will mimic the quantization steps followed in the operator
    to compute the activation tensor quantization parameters at run-time.

    Args:
        dtype: Quantized data type
        qscheme: Quantization scheme to be used
        reduce_range: Reduces the range of the quantized data type by 1 bit

    .. warning:: Only works with ``torch.per_tensor_symmetric`` quantization scheme

    .. warning:: :attr:`dtype` can only take ``torch.qint8`` or ``torch.quint8``.

    .. note:: If the running minimum equals to the running maximum, the scale
              and zero_point are set to 0.1 and 0.
    """

    @torch.jit.export
    def calculate_qparams(self):
        r"""Calculates the quantization parameters."""

        if self.max_val.numel() == 0 or self.min_val.numel() == 0:
            warnings.warn("Must run observer before calling calculate_qparams.\
                           Returning default scale and zero point.")
            return torch.tensor([1.0]), torch.tensor([0])

        assert self.min_val <= self.max_val, "min {} should be less than max {}".format(
            self.min_val, self.max_val
        )

        if self.dtype == torch.qint8:
            if self.reduce_range:
                qmin, qmax = -64, 63
            else:
                qmin, qmax = -128, 127
        else:  # dtype == torch.quint8
            if self.reduce_range:
                qmin, qmax = 0, 127
            else:
                qmin, qmax = 0, 255

        max_val, min_val = self.max_val.to(dtype=torch.float), self.min_val.to(dtype=torch.float)

        # Extend the min_val and max_val to ensure that it contains 0.
        min_val = torch.min(min_val, torch.tensor(0.).to(dtype=torch.float))
        max_val = torch.max(max_val, torch.tensor(0.).to(dtype=torch.float))

        scale = (max_val.to(dtype=torch.double) - min_val) / float(qmax - qmin)

        if scale == 0.0 or torch.isinf(1.0 / scale):
            scale = torch.tensor(0.1).to(dtype=torch.float)
            zero_point = 0

        zero_point_from_min = qmin - min_val / scale.to(dtype=torch.double)
        zero_point_from_max = qmax - max_val / scale.to(dtype=torch.double)
        zero_point_from_min_error = abs(qmin) - abs(min_val / scale.to(dtype=torch.double))
        zero_point_from_max_error = abs(qmax) - abs(max_val / scale.to(dtype=torch.double))

        if zero_point_from_min_error < zero_point_from_max_error:
            initial_zero_point = zero_point_from_min
        else:
            initial_zero_point = zero_point_from_max

        nudged_zero_point = 0

        if initial_zero_point < qmin:
            nudged_zero_point = qmin
        elif initial_zero_point > qmax:
            nudged_zero_point = qmax
        else:
            nudged_zero_point = int(initial_zero_point.round())

        return scale.to(dtype=torch.float), torch.tensor([nudged_zero_point])

<<<<<<< HEAD
# This observer is a temporary solution for quantizing modules with tensor lists as inputs.
# If we decide to support more observers with TensorList this should be refactored
# to work with multiple observer types.
class _MinMaxTensorListObserver(MinMaxObserver):
    r"""Observer module that works on lists of tensors.
    It uses MinMaxObserver for computing the quantization parameters based on the
    tensor min and max values.
    This observer is used currently for dynamic quantization of LSTM modules that
    require list of tensors for weight inputs.
    """
    def __init__(self, dtype=torch.quint8, qscheme=torch.per_tensor_affine, reduce_range=False):
        super(_MinMaxTensorListObserver, self).__init__(dtype=dtype,
                                                        qscheme=qscheme,
                                                        reduce_range=reduce_range)

    def forward(self, tensor_list):
        # type: (List[Tensor]) -> (List[Tensor])
        r"""Records the running minimum and maximum of ``tensor_list``."""
        min_val = self.min_val
        max_val = self.max_val
        if min_val.numel() == 0 or max_val.numel() == 0:
            min_val = torch.empty(len(tensor_list), dtype=torch.float32)
            max_val = torch.empty(len(tensor_list), dtype=torch.float32)
            for i in range(len(tensor_list)):
                x = tensor_list[i].detach()
                min_val[i] = torch.min(x)
                max_val[i] = torch.max(x)
        else:
            for i in range(len(tensor_list)):
                x = tensor_list[i].detach()
                min_val[i] = torch.min(torch.min(x), min_val[i])
                max_val[i] = torch.max(torch.max(x), max_val[i])
        self.min_val = min_val
        self.max_val = max_val
        return tensor_list

    @torch.jit.export
    def calculate_qparams(self):
        scales = []
        zero_points = []
        for i in range(self.min_val.numel()):
            x, y = self._calculate_qparams(self.min_val[i], self.max_val[i])
            scales.append(x)
            zero_points.append(y)
        return scales, zero_points


=======
>>>>>>> e630e6f4
class PerChannelMinMaxObserver(_ObserverBase):
    r"""Observer module for computing the quantization parameters based on the
    running per channel min and max values.

    This observer uses the tensor min/max statistics to compute the per channel
    quantization parameters. The module records the running minimum and maximum
    of incoming tensors, and uses this statistic to compute the quantization
    parameters.

    Args:
        ch_axis: Channel axis
        dtype: Quantized data type
        qscheme: Quantization scheme to be used
        reduce_range: Reduces the range of the quantized data type by 1 bit

    The quantization parameters are computed the same way as in
    :class:`~torch.quantization.observer.MinMaxObserver`, with the difference
    that the running min/max values are stored per channel.
    Scales and zero points are thus computed per channel as well.

    .. note:: If the running minimum equals to the running maximum, the scales
              and zero_points are set to 1.0 and 0.
    """

    def __init__(self, ch_axis=0, dtype=torch.quint8,
                 qscheme=torch.per_channel_affine, reduce_range=False):
        super(PerChannelMinMaxObserver, self).__init__(dtype=dtype,
                                                       qscheme=qscheme,
                                                       reduce_range=reduce_range)
        self.ch_axis = ch_axis
        self.register_buffer('min_vals', torch.tensor([]))
        self.register_buffer('max_vals', torch.tensor([]))
        if (
            self.qscheme == torch.per_channel_symmetric
            and self.reduce_range
            and self.dtype == torch.quint8
        ):
            raise NotImplementedError(
                "Cannot reduce range for symmetric quantization for quint8"
            )

    def forward(self, x_orig):
        return self._forward(x_orig)

    @torch.jit.ignore
    def _forward(self, x_orig):
        x = x_orig.detach()  # avoid keeping autograd tape
        min_vals = self.min_vals
        max_vals = self.max_vals
        x_dim = x.size()

        new_axis_list = list(range(len(x_dim)))
        new_axis_list[self.ch_axis] = 0
        new_axis_list[0] = self.ch_axis
        y = x.permute(tuple(new_axis_list))
        # Need to match dtype of min/max because the updates to buffers
        # are done in place and types need to match for comparisons
        y = y.to(self.min_vals.dtype)
        y = torch.flatten(y, start_dim=1)
        if min_vals.numel() == 0 or max_vals.numel() == 0:
            min_vals = torch.min(y, 1)[0]
            max_vals = torch.max(y, 1)[0]
        else:
            min_vals = torch.min(torch.min(y, 1)[0], min_vals)
            max_vals = torch.max(torch.max(y, 1)[0], max_vals)
        self.min_vals.resize_(min_vals.shape)
        self.max_vals.resize_(max_vals.shape)
        self.min_vals.copy_(min_vals)
        self.max_vals.copy_(max_vals)
        return x_orig

    @torch.jit.export
    def calculate_qparams(self):
        return self._calculate_qparams(self.min_vals, self.max_vals)

    def extra_repr(self):
        return "min_val={}, max_val={}".format(self.min_vals, self.max_vals)

    def _save_to_state_dict(self, destination, prefix, keep_vars):
        super(PerChannelMinMaxObserver, self)._save_to_state_dict(destination, prefix, keep_vars)
        destination[prefix + 'min_vals'] = self.min_vals
        destination[prefix + 'max_vals'] = self.max_vals

    def _load_from_state_dict(self, state_dict, prefix, local_metadata, strict,
                              missing_keys, unexpected_keys, error_msgs):
        local_state = ['min_vals', 'max_vals']
        for name in local_state:
            key = prefix + name
            if key in state_dict:
                val = state_dict[key]
                setattr(self, name, val)
            elif strict:
                missing_keys.append(key)
        super(PerChannelMinMaxObserver, self)._load_from_state_dict(state_dict, prefix, local_metadata, strict,
                                                                    missing_keys, unexpected_keys, error_msgs)

class MovingAveragePerChannelMinMaxObserver(PerChannelMinMaxObserver):
    r"""Observer module for computing the quantization parameters based on the
    running per channel min and max values.

    This observer uses the tensor min/max statistics to compute the per channel
    quantization parameters. The module records the running minimum and maximum
    of incoming tensors, and uses this statistic to compute the quantization
    parameters.

    Args:
        averaging_constant: Averaging constant for min/max.
        ch_axis: Channel axis
        dtype: Quantized data type
        qscheme: Quantization scheme to be used
        reduce_range: Reduces the range of the quantized data type by 1 bit

    The quantization parameters are computed the same way as in
    :class:`~torch.quantization.observer.MovingAverageMinMaxObserver`, with the
    difference that the running min/max values are stored per channel.
    Scales and zero points are thus computed per channel as well.

    .. note:: If the running minimum equals to the running maximum, the scales
              and zero_points are set to 1.0 and 0.
    """

    def __init__(self, averaging_constant=0.01, ch_axis=0, dtype=torch.quint8,
                 qscheme=torch.per_channel_affine, reduce_range=False):
        super(MovingAveragePerChannelMinMaxObserver, self).__init__(
            ch_axis=ch_axis, dtype=dtype, qscheme=qscheme,
            reduce_range=reduce_range)
        self.averaging_constant = averaging_constant

    def forward(self, x_orig):
        x = x_orig.detach()  # avoid keeping autograd tape
        x = x.to(self.min_vals.dtype)
        min_vals = self.min_vals
        max_vals = self.max_vals
        x_dim = x.size()

        new_axis_list = list(range(len(x_dim)))
        new_axis_list[self.ch_axis] = 0
        new_axis_list[0] = self.ch_axis
        y = x.permute(tuple(new_axis_list))
        y = torch.flatten(y, start_dim=1)
        if min_vals.numel() == 0 or max_vals.numel() == 0:
            min_vals = torch.min(y, 1)[0]
            max_vals = torch.max(y, 1)[0]
        else:
            min_vals = min_vals + self.averaging_constant * (torch.min(y, 1)[0] - min_vals)
            max_vals = max_vals + self.averaging_constant * (torch.max(y, 1)[0] - max_vals)
        self.min_vals.resize_(min_vals.shape)
        self.max_vals.resize_(max_vals.shape)
        self.min_vals.copy_(min_vals)
        self.max_vals.copy_(max_vals)
        return x_orig

class HistogramObserver(_ObserverBase):
    r"""
    The module records the running histogram of tensor values along with
    min/max values. ``calculate_qparams`` will calculate scale and zero_point.

    Args:
        bins: Number of bins to use for the histogram
        upsample_rate: Factor by which the histograms are upsampled, this is
                       used to interpolate histograms with varying ranges across observations
        dtype: Quantized data type
        qscheme: Quantization scheme to be used
        reduce_range: Reduces the range of the quantized data type by 1 bit

    The scale and zero point are computed as follows:

    1. Create the histogram of the incoming inputs.
        The histogram is computed continuously, and the ranges per bin change
        with every new tensor observed.
    2. Search the distribution in the histogram for optimal min/max values.
        The search for the min/max values ensures the minimization of the
        quantization error with respect to the floating point model.
    3. Compute the scale and zero point the same way as in the
        :class:`~torch.quantization.MinMaxObserver`
    """

    def __init__(self, bins=2048, upsample_rate=128, dtype=torch.quint8,
                 qscheme=torch.per_tensor_affine, reduce_range=False):
        # bins: The number of bins used for histogram calculation.
        super(HistogramObserver, self).__init__(dtype=dtype,
                                                qscheme=qscheme,
                                                reduce_range=reduce_range)
        self.bins = bins
        self.register_buffer('histogram', torch.zeros(self.bins))
        self.register_buffer('min_val', torch.tensor([]))
        self.register_buffer('max_val', torch.tensor([]))
        self.dst_nbins = 2 ** torch.iinfo(self.dtype).bits
        self.upsample_rate = upsample_rate

    @torch.jit.ignore
    def _non_linear_param_search(self):
        r"""Non-linear parameter search.

        An approximation for L2 error minimization for selecting min/max.
        By selecting new min/max, we filter out outliers in input distribution.
        This follows the implementation of NormMinimization::NonlinearQuantizationParamsSearch in
        caffe2/quantization/server/norm_minimization.cc
        """
        def _get_norm(delta_begin, delta_end, density, norm_type):
            r"""
            Compute the norm of the values uniformaly distributed between
            delta_begin and delta_end.

            norm = density * (integral_{begin, end} x^2)
                 = density * (end^3 - begin^3) / 3
            """
            assert norm_type == "L2", "Only L2 norms are currently supported"
            norm = 0.0
            if norm_type == "L2":
                norm = (
                    delta_end * delta_end * delta_end
                    - delta_begin * delta_begin * delta_begin
                ) / 3
            return density * norm

        def _compute_quantization_error(next_start_bin, next_end_bin, norm_type):
            r"""
            Compute the quantization error if we use start_bin to end_bin as the
            min and max to do the quantization.
            """
            bin_width = (self.max_val.item() - self.min_val.item()) / self.bins

            norm = 0.0
            dst_bin_width = bin_width * (next_end_bin - next_start_bin + 1) / self.dst_nbins
            if dst_bin_width == 0.0:
                return 0.0
            for src_bin in range(self.bins):
                # distances from the beginning of first dst_bin to the beginning and
                # end of src_bin
                src_bin_begin = (src_bin - next_start_bin) * bin_width
                src_bin_end = src_bin_begin + bin_width

                # which dst_bins the beginning and end of src_bin belong to?
                dst_bin_of_begin = min(
                    self.dst_nbins - 1, max(0.0, math.floor(src_bin_begin / dst_bin_width))
                )
                dst_bin_of_end = min(
                    self.dst_nbins - 1, max(0.0, math.floor(src_bin_end / dst_bin_width))
                )
                dst_bin_of_begin_center = (
                    dst_bin_of_begin * dst_bin_width + dst_bin_width / 2
                )

                density = self.histogram[src_bin] / bin_width
                if dst_bin_of_begin == dst_bin_of_end:
                    # if src_bin is entirely within 1 dst_bin
                    delta_begin = src_bin_begin - dst_bin_of_begin_center
                    delta_end = src_bin_end - dst_bin_of_begin_center
                    norm = norm + _get_norm(delta_begin, delta_end, density, norm_type)
                else:
                    delta_begin = src_bin_begin - dst_bin_of_begin_center
                    delta_end = dst_bin_width / 2
                    norm = norm + _get_norm(delta_begin, delta_end, density, norm_type)

                    norm = norm + (dst_bin_of_end - dst_bin_of_begin - 1) * _get_norm(
                        -dst_bin_width / 2, dst_bin_width / 2, density, norm_type
                    )

                    dst_bin_of_end_center = (
                        dst_bin_of_end * dst_bin_width + dst_bin_width / 2
                    )

                    delta_begin = -dst_bin_width / 2
                    delta_end = src_bin_end - dst_bin_of_end_center
                    norm = norm + _get_norm(delta_begin, delta_end, density, norm_type)
            return norm

        assert self.histogram.size()[0] == self.bins, "bins mistmatch"
        bin_width = (self.max_val - self.min_val) / self.bins

        # cumulative sum
        total = sum(self.histogram)
        cSum = torch.cumsum(self.histogram, dim=0)

        stepsize = 1e-5  # granularity
        alpha = 0.0  # lower bound
        beta = 1.0  # upper bound
        start_bin = 0
        end_bin = self.bins - 1
        norm_min = float("inf")

        while alpha < beta:
            # Find the next step
            next_alpha = alpha + stepsize
            next_beta = beta - stepsize

            # find the left and right bins between the quantile bounds
            l = start_bin
            r = end_bin
            while l < end_bin and cSum[l] < next_alpha * total:
                l = l + 1
            while r > start_bin and cSum[r] > next_beta * total:
                r = r - 1

            # decide the next move
            next_start_bin = start_bin
            next_end_bin = end_bin
            if (l - start_bin) > (end_bin - r):
                # move the start bin
                next_start_bin = l
                alpha = next_alpha
            else:
                # move the end bin
                next_end_bin = r
                beta = next_beta

            if next_start_bin == start_bin and next_end_bin == end_bin:
                continue

            # calculate the quantization error using next_start_bin and next_end_bin
            norm = _compute_quantization_error(next_start_bin, next_end_bin, "L2")

            if norm > norm_min:
                break
            norm_min = norm
            start_bin = next_start_bin
            end_bin = next_end_bin

        new_min = self.min_val + bin_width * start_bin
        new_max = self.min_val + bin_width * (end_bin + 1)
        return new_min, new_max

    @torch.jit.ignore
    def _adjust_min_max(self, combined_min, combined_max, upsample_rate):
        # type: (Tensor, Tensor, int) -> Tuple[Tensor, Tensor, int, int]
        # We ensure that:
        # (combined_max - combined_min)/(downsample_rate*Nbins) = (max - min)/(upsample_rate*Nbins)
        # This allows us to have a common grid of resolution s, where we can align
        # the input histogram
        # start_idx maps min_val to the histogram bin index.

        hist_bin_width = (self.max_val - self.min_val) / (self.bins * upsample_rate)
        downsample_rate = torch.ceil((combined_max - combined_min) / (self.bins * hist_bin_width)).to(torch.int).item()
        e = downsample_rate * (self.bins * hist_bin_width) - (combined_max - combined_min)
        # Relax only the max, not the min, so that for one sided distributions, min stays at zero
        combined_max = combined_max + e
        combined_min = combined_min
        start_idx = torch.round((self.min_val - combined_min) / hist_bin_width).to(torch.int).item()
        return combined_min, combined_max, downsample_rate, start_idx

    @torch.jit.ignore
    def _combine_histograms(self, orig_hist, new_hist, upsample_rate, downsample_rate, start_idx, Nbins):
        # type: (Tensor, Tensor, int, int, int, int) -> Tensor
        # First up-sample the histogram with new data by a factor of L
        # This creates an approximate probability density thats piecwise constant
        upsampled_histogram = new_hist.repeat_interleave(upsample_rate)
        # Now insert the upsampled histogram into the output
        # histogram, which is initialized with zeros.
        # The offset at which the histogram is introduced is determined
        # by the start index as the output histogram can cover a wider range
        histogram_with_output_range = torch.zeros((Nbins * downsample_rate), device=orig_hist.device)
        histogram_with_output_range[start_idx:Nbins * upsample_rate + start_idx] = upsampled_histogram
        # Compute integral histogram, double precision is needed to ensure
        # that there are no overflows
        integral_histogram = torch.cumsum(histogram_with_output_range, 0,
                                          dtype=torch.double)[downsample_rate - 1 :: downsample_rate]
        # Finally perform interpolation
        shifted_integral_histogram = torch.zeros((Nbins), device=orig_hist.device)
        shifted_integral_histogram[1:Nbins] = integral_histogram[0:-1]
        interpolated_histogram = (integral_histogram - shifted_integral_histogram) / upsample_rate
        orig_hist = orig_hist + interpolated_histogram.to(torch.float)
        return orig_hist

    def forward(self, x_orig):
        # type: (Tensor) -> Tensor
        x = x_orig.detach()
        min_val = self.min_val
        max_val = self.max_val
        if min_val.numel() == 0 or max_val.numel() == 0:
            min_val = torch.min(x)
            max_val = torch.max(x)
            self.min_val.resize_(min_val.shape)
            self.min_val.copy_(min_val)
            self.max_val.resize_(max_val.shape)
            self.max_val.copy_(max_val)
            torch.histc(x, self.bins, min=min_val, max=max_val, out=self.histogram)
        else:
            new_min = torch.min(x)
            new_max = torch.max(x)
            combined_min = torch.min(new_min, min_val)
            combined_max = torch.max(new_max, max_val)
            # combine the existing histogram and new histogram into 1 histogram
            # We do this by first upsampling the histogram to a dense grid
            # and then downsampling the histogram efficiently
            combined_min, combined_max, downsample_rate, start_idx = \
                self._adjust_min_max(combined_min, combined_max, self.upsample_rate)
            combined_histogram = torch.histc(x, self.bins, min=combined_min, max=combined_max)
            if combined_min == min_val and combined_max == max_val:
                combined_histogram += self.histogram
            else:
                combined_histogram = self._combine_histograms(
                    combined_histogram,
                    self.histogram,
                    self.upsample_rate,
                    downsample_rate,
                    start_idx,
                    self.bins)

            self.histogram.resize_(combined_histogram.shape)
            self.histogram.copy_(combined_histogram)
            self.min_val.resize_(combined_min.shape)
            self.min_val.copy_(combined_min)
            self.max_val.resize_(combined_max.shape)
            self.max_val.copy_(combined_max)
        return x_orig

    @torch.jit.export
    def calculate_qparams(self):
        if self.min_val.numel() == 0 or self.max_val.numel() == 0:
            warnings.warn(
                "must run observer before calling calculate_qparams.\
                                    Returning default scale and zero point "
            )
            return torch.tensor([1.0]), torch.tensor([0])
        assert self.bins == len(self.histogram), (
            "The number of bins in histogram should be equal to the number of bins "
            "supplied while making this observer"
        )

        new_min, new_max = self._non_linear_param_search()

        return self._calculate_qparams(new_min, new_max)

    def _save_to_state_dict(self, destination, prefix, keep_vars):
        super(HistogramObserver, self)._save_to_state_dict(destination, prefix, keep_vars)
        destination[prefix + 'min_val'] = self.min_val
        destination[prefix + 'max_val'] = self.max_val

    def _load_from_state_dict(self, state_dict, prefix, local_metadata, strict,
                              missing_keys, unexpected_keys, error_msgs):

        local_state = ['min_val', 'max_val']
        for name in local_state:
            key = prefix + name
            if key in state_dict:
                val = state_dict[key]
                setattr(self, name, val)
            elif strict:
                missing_keys.append(key)
        super(HistogramObserver, self)._load_from_state_dict(state_dict, prefix, local_metadata, strict,
                                                             missing_keys, unexpected_keys, error_msgs)

class RecordingObserver(_ObserverBase):
    r"""
    The module is mainly for debug and records the tensor values during runtime.

    Args:
        dtype: Quantized data type
        qscheme: Quantization scheme to be used
        reduce_range: Reduces the range of the quantized data type by 1 bit
    """
    __annotations__ = {"tensor_val": List[Optional[torch.Tensor]]}

    def __init__(self, **kwargs):
        super(RecordingObserver, self).__init__(**kwargs)
        self.tensor_val = []

    def forward(self, x):
        self.tensor_val.append(x.clone())
        return x

    @torch.jit.export
    def calculate_qparams(self):
        raise Exception("calculate_qparams should not be called for RecordingObserver")

    @torch.jit.export
    def get_tensor_value(self):
        return self.tensor_val


class NoopObserver(ObserverBase):
    r"""
    Observer that doesn't do anything and just passes its configuration to the
    quantized module's ``.from_float()``.

    Primarily used for quantization to float16 which doesn't require determining
    ranges.

    Args:
        dtype: Quantized data type
    """
    def __init__(self, dtype=torch.float16):
        if dtype != torch.float16:
            raise ValueError("Only float16 quantization can be used without calibration process")
        super(NoopObserver, self).__init__(dtype=dtype)

    def forward(self, x):
        return x

    @torch.jit.export
    def calculate_qparams(self):
        raise Exception("calculate_qparams should not be called for NoopObserver")


# Restrict activations to be in the range (0,127)
default_observer = MinMaxObserver.with_args(reduce_range=True)
default_debug_observer = RecordingObserver
default_weight_observer = MinMaxObserver.with_args(dtype=torch.qint8, qscheme=torch.per_tensor_symmetric)
default_histogram_observer = HistogramObserver.with_args(reduce_range=True)
default_per_channel_weight_observer = PerChannelMinMaxObserver.with_args(dtype=torch.qint8, qscheme=torch.per_channel_symmetric)
default_dynamic_quant_observer = MinMaxDynamicQuantObserver<|MERGE_RESOLUTION|>--- conflicted
+++ resolved
@@ -459,56 +459,6 @@
 
         return scale.to(dtype=torch.float), torch.tensor([nudged_zero_point])
 
-<<<<<<< HEAD
-# This observer is a temporary solution for quantizing modules with tensor lists as inputs.
-# If we decide to support more observers with TensorList this should be refactored
-# to work with multiple observer types.
-class _MinMaxTensorListObserver(MinMaxObserver):
-    r"""Observer module that works on lists of tensors.
-    It uses MinMaxObserver for computing the quantization parameters based on the
-    tensor min and max values.
-    This observer is used currently for dynamic quantization of LSTM modules that
-    require list of tensors for weight inputs.
-    """
-    def __init__(self, dtype=torch.quint8, qscheme=torch.per_tensor_affine, reduce_range=False):
-        super(_MinMaxTensorListObserver, self).__init__(dtype=dtype,
-                                                        qscheme=qscheme,
-                                                        reduce_range=reduce_range)
-
-    def forward(self, tensor_list):
-        # type: (List[Tensor]) -> (List[Tensor])
-        r"""Records the running minimum and maximum of ``tensor_list``."""
-        min_val = self.min_val
-        max_val = self.max_val
-        if min_val.numel() == 0 or max_val.numel() == 0:
-            min_val = torch.empty(len(tensor_list), dtype=torch.float32)
-            max_val = torch.empty(len(tensor_list), dtype=torch.float32)
-            for i in range(len(tensor_list)):
-                x = tensor_list[i].detach()
-                min_val[i] = torch.min(x)
-                max_val[i] = torch.max(x)
-        else:
-            for i in range(len(tensor_list)):
-                x = tensor_list[i].detach()
-                min_val[i] = torch.min(torch.min(x), min_val[i])
-                max_val[i] = torch.max(torch.max(x), max_val[i])
-        self.min_val = min_val
-        self.max_val = max_val
-        return tensor_list
-
-    @torch.jit.export
-    def calculate_qparams(self):
-        scales = []
-        zero_points = []
-        for i in range(self.min_val.numel()):
-            x, y = self._calculate_qparams(self.min_val[i], self.max_val[i])
-            scales.append(x)
-            zero_points.append(y)
-        return scales, zero_points
-
-
-=======
->>>>>>> e630e6f4
 class PerChannelMinMaxObserver(_ObserverBase):
     r"""Observer module for computing the quantization parameters based on the
     running per channel min and max values.
