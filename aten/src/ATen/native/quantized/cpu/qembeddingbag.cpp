#include <ATen/ATen.h>
#include <ATen/native/quantized/cpu/embedding_packed_params.h>
#include <ATen/native/quantized/cpu/fbgemm_utils.h>
#include <ATen/native/quantized/cpu/qembeddingbag.h>
#include <torch/library.h>
#ifdef USE_FBGEMM
#include <fbgemm/Fbgemm.h>
#include <fbgemm/FbgemmEmbedding.h>
#endif

#include <ATen/Parallel.h>

torch::class_<EmbeddingPackedParamsBase> register_embedding_params();

namespace {

// Fallback implementation when FBGEMM is not available.
template <
    typename IndexType,
    typename OffsetType,
    int BIT_RATE,
    int NUM_ELEM_PER_BYTE>
at::Tensor& embedding_lookup_fallback_impl(
    const at::Tensor& weight,
    const at::Tensor& indices,
    const at::Tensor& offsets,
    const c10::optional<at::Tensor>& per_sample_weights_,
    const c10::optional<at::Tensor>& compressed_indices_mapping,
    at::Tensor& output,
    const int64_t block_size,
    const int64_t output_size,
    bool include_last_offset,
    bool pruned) {
  auto* output_data = output.data_ptr<float>();
  const auto weight_data = weight.data_ptr<uint8_t>();
  const auto indices_data = indices.data_ptr<IndexType>();
  int32_t* compressed_indices_mapping_data = nullptr;
  const auto weight_sizes = weight.sizes();
  const int64_t N = weight_sizes[0];
  const int64_t weight_size = weight_sizes[1];
  const int index_size = indices.numel();

  auto accessor = offsets.accessor<OffsetType, 1>();
  std::vector<OffsetType> lengths_data;

  int64_t lower = accessor[0];
  for (int64_t i = 1; i < offsets.numel(); ++i) {
    lengths_data.push_back(accessor[i] - lower);
    lower = accessor[i];
  }
  if (!include_last_offset) {
    lengths_data.push_back(indices.numel() - lower);
  }

  int64_t current = 0;
<<<<<<< HEAD
=======
  // NOLINTNEXTLINE(cppcoreguidelines-init-variables)
>>>>>>> 8be5b1ca
  float* per_sample_weights_data;
  if (per_sample_weights_.has_value()) {
    per_sample_weights_data = per_sample_weights_.value().data_ptr<float>();
  }
  for (int m = 0; m < output_size; ++m) {
    memset(output_data, 0, block_size * sizeof(float));
    TORCH_CHECK(
        current + lengths_data[m] <= index_size,
        "Expect the lengths data to be less than indices size");

    for (int i = 0; i < lengths_data[m]; ++i, ++current) {
<<<<<<< HEAD
=======
      // NOLINTNEXTLINE(cppcoreguidelines-init-variables)
>>>>>>> 8be5b1ca
      int64_t idx;
      if (!pruned) {
        idx = indices_data[current];
        TORCH_CHECK((idx >= 0 && idx < N), "Invalid indices data");
      } else {
        int64_t uncompressed_idx = indices_data[current];
        int compressed_index_size = compressed_indices_mapping.value().numel();
        compressed_indices_mapping_data =
            compressed_indices_mapping.value().data_ptr<int32_t>();
        TORCH_CHECK(
            uncompressed_idx >= 0 && uncompressed_idx < compressed_index_size,
            "Invalid indices data for Sparse Op.")
        idx = compressed_indices_mapping_data[uncompressed_idx];
        if (idx == -1) {
          continue;
        }
      }

      float weight_val = 1.0f;
      if (per_sample_weights_.has_value()) {
        weight_val = per_sample_weights_data[current];
      }
<<<<<<< HEAD
=======
      // NOLINTNEXTLINE(cppcoreguidelines-init-variables)
>>>>>>> 8be5b1ca
      float scale, bias;
      if (BIT_RATE == 8) {
        const uint8_t* scale_bias =
            weight_data + (idx + 1) * weight_size - 2 * sizeof(float);
        uint32_t scale_val_int32 = 0;
        scale_val_int32 = scale_val_int32 |
          (scale_bias[0]) |
          (scale_bias[1] << 8) |
          (scale_bias[2] << 16) |
          (scale_bias[3] << 24);
        float scale_val = (reinterpret_cast<float*>(&scale_val_int32))[0];
        uint32_t bias_val_int32 = 0;
        bias_val_int32 = bias_val_int32 |
          (scale_bias[4]) |
          (scale_bias[5] << 8) |
          (scale_bias[6] << 16) |
          (scale_bias[7] << 24);
        float bias_val = (reinterpret_cast<float*>(&bias_val_int32))[0];
        scale = weight_val * scale_val;
        bias = weight_val * bias_val;
      } else {
        const uint8_t* scale_bias =
            weight_data + (idx + 1) * weight_size - 2 * sizeof(at::Half);
        uint16_t scale_val_int16 = 0;
        scale_val_int16 = scale_val_int16 |
          (scale_bias[0]) |
          (scale_bias[1] << 8);
        at::Half scale_val = (reinterpret_cast<at::Half*>(&scale_val_int16))[0];
        uint16_t bias_val_int16 = 0;
        bias_val_int16 = bias_val_int16 |
          (scale_bias[2]) |
          (scale_bias[3] << 8);
        at::Half bias_val = (reinterpret_cast<at::Half*>(&bias_val_int16))[0];
        scale = weight_val * scale_val;
        bias = weight_val * bias_val;
      }

      for (int j = 0; j < block_size; ++j) {
        uint8_t quantized =
            weight_data[idx * weight_size + j / NUM_ELEM_PER_BYTE];
        quantized >>= (j % NUM_ELEM_PER_BYTE) * BIT_RATE;
        quantized &= (1 << BIT_RATE) - 1;

        output_data[j] = fma(scale, quantized, output_data[j] + bias);
      }
    } // for each i
    output_data += block_size;
  } // for each m
  return output;
}

template <typename IndexType, typename OffsetType>
at::Tensor& embedding_bag_4bit_impl(
    at::Tensor& output,
    const at::Tensor& weight,
    const at::Tensor& indices,
    const at::Tensor& offsets,
    bool pruned_weights,
    const c10::optional<at::Tensor>& per_sample_weights_,
    const c10::optional<at::Tensor>& compressed_indices_mapping,
    bool include_last_offset) {
  TORCH_CHECK(weight.dim() == 2);
  TORCH_CHECK(offsets.dim() == 1);

  const auto weight_data = weight.data_ptr<uint8_t>();
  const auto indices_data = indices.data_ptr<IndexType>();
  auto offsets_data = offsets.data_ptr<OffsetType>();

  // Get compressed indices for pruned_weights op.
  int32_t* compressed_indices_mapping_data = nullptr;
  int compressed_index_size = 0;
  bool fallback_to_no_sparse = false;
  if (pruned_weights) {
    compressed_index_size = compressed_indices_mapping.value().numel();
    compressed_indices_mapping_data =
        compressed_indices_mapping.value().data_ptr<int32_t>();

    // if compressed_indices_mapping is [0], it is a indicator that
    // we should fallback to non sparse embedding look up kernel.
    if ((compressed_index_size == 1 &&
         compressed_indices_mapping_data[0] == 0)) {
      fallback_to_no_sparse = true;
    }
  }

  const auto weight_sizes = weight.sizes();
  const int64_t N = weight_sizes[0];
  const int64_t weight_size = weight_sizes[1];
  const int64_t D =
      (weight_size - 4) * 2; // NB: 2-byte fp16 scale and 2-byte zero_offset
  const int64_t M = offsets.sizes()[0];

  int64_t output_size = M - 1;
  std::vector<OffsetType> offsets_include_last_val;
  if (!include_last_offset) {
    output_size = M;
    offsets_include_last_val.resize(M + 1);
    // Avoid `null pointer passed as argument 2` ASAN violation when offsets
    // tensor is empty.
    if (M > 0) {
      std::memcpy(
          offsets_include_last_val.data(),
          offsets_data,
          sizeof(OffsetType) * M);
    }
    offsets_include_last_val[M] = indices.numel();
    offsets_data = offsets_include_last_val.data();
  }

  const std::vector<int64_t> shape = {output_size, D};
  at::native::resize_(output, shape, c10::nullopt);
  auto* output_data = output.data_ptr<float>();

  const int64_t block_size = D;
  const int index_size = indices.numel();
  constexpr int prefetch_distance = 16;

#ifdef USE_FBGEMM
  if (!pruned_weights || fallback_to_no_sparse) {
    // Generate the fbgemm kernel
    auto kernel = fbgemm::GenerateEmbeddingSpMDMNBit<IndexType, OffsetType>(
        /*bit rate=*/4,
        /*block size=*/block_size,
        /*has weights=*/per_sample_weights_.has_value(),
        /*normalize_by_lengths=*/false,
        /*prefetch distance=*/prefetch_distance,
        /*is_weight_positional=*/false,
        /*use_offsets=*/true);

    bool success = kernel(
        /*output_size=*/output_size,
        /*index_size=*/index_size,
        /*data_size=*/N,
        /*input=*/weight_data,
        /*indices=*/indices_data,
        /*offsets=*/offsets_data,
        /*weights=*/
        per_sample_weights_.has_value()
            ? per_sample_weights_.value().data_ptr<float>()
            : nullptr,
        /*output=*/output_data);

    TORCH_CHECK(
        success,
        "FBGEMM GenerateEmbeddingSpMDMNBit kernel failed for 4-bit input");
  } else {
    auto kernel =
        fbgemm::GenerateEmbeddingSpMDMNBitRowWiseSparse<IndexType, OffsetType>(
            /*bit rate=*/4,
            /*block_size=*/block_size,
            /*has weights=*/per_sample_weights_.has_value(),
            /*normalize_by_lengths=*/false,
            /*prefetch distance*/ prefetch_distance,
            /*is_weight_positional*/ false,
            /*use_offsets*/ true);
    bool success = kernel(
        /*output_size=*/output_size,
        /*index_size=*/index_size,
        /*data_size=*/compressed_index_size,
        /*input=*/weight_data,
        /*indices=*/indices_data,
        /*offsets=*/offsets_data,
        /*weights=*/
        per_sample_weights_.has_value()
            ? per_sample_weights_.value().data_ptr<float>()
            : nullptr,
        /*output=*/output_data,
        /*compressed_indices_table=*/compressed_indices_mapping_data);
    TORCH_CHECK(
        success,
        "FBGEMM GenerateEmbeddingSpMDMNBitRowWiseSparse kernel failed for 4-bit input");
  }
  return output;
#else
  return embedding_lookup_fallback_impl<IndexType, OffsetType, 4, 2>(
      weight,
      indices,
      offsets,
      per_sample_weights_,
      compressed_indices_mapping,
      output,
      D,
      output_size,
      include_last_offset,
      (pruned_weights && !fallback_to_no_sparse));
#endif
}

template <typename IndexType, typename OffsetType>
at::Tensor& embedding_bag_byte_impl(
    at::Tensor& output,
    const at::Tensor& weight,
    const at::Tensor& indices,
    const at::Tensor& offsets,
    bool pruned_weights,
    const c10::optional<at::Tensor>& per_sample_weights_,
    const c10::optional<at::Tensor>& compressed_indices_mapping,
    bool include_last_offset,
    bool is_embedding_op) {
  TORCH_CHECK(weight.scalar_type() == at::kByte);
  TORCH_CHECK(weight.dim() == 2);
  TORCH_CHECK(offsets.dim() == 1);
  const auto weight_data = weight.data_ptr<uint8_t>();
  const auto indices_data = indices.data_ptr<IndexType>();
  auto offsets_data = offsets.data_ptr<OffsetType>();

  // Get compressed indices for pruned_weights.
  int32_t* compressed_indices_mapping_data = nullptr;
  int compressed_index_size = 0;
  bool fallback_to_no_sparse = false;
  if (pruned_weights) {
    compressed_index_size = compressed_indices_mapping.value().numel();
    compressed_indices_mapping_data =
        compressed_indices_mapping.value().data_ptr<int32_t>();

    // if compressed_indices_mapping is [0], it is a indicator that
    // we should fallback to non sparse embedding look up kernel.
    if ((compressed_index_size == 1 &&
         compressed_indices_mapping_data[0] == 0)) {
      fallback_to_no_sparse = true;
    }
  }

  const auto weight_sizes = weight.sizes();
  const int64_t N = weight_sizes[0];
  const int64_t D = weight_sizes[1] - 8; // NB: -8 to account for scale and bias
  const int64_t M = offsets.sizes()[0];

  int64_t output_size = M - 1;
  std::vector<OffsetType> offsets_include_last_val;

  if (!include_last_offset) {
    output_size = M;
    offsets_include_last_val.resize(M + 1);
    // Avoid `null pointer passed as argument 2` ASAN violation when offsets
    // tensor is empty.
    if (M > 0) {
      std::memcpy(
          offsets_include_last_val.data(),
          offsets_data,
          sizeof(OffsetType) * M);
    }
    offsets_include_last_val[M] = indices.numel();
    offsets_data = offsets_include_last_val.data();
  }
  std::vector<int64_t> shape;
  if (indices.dim() == 2 && is_embedding_op) {
    const auto indices_sizes = indices.sizes();
    shape = {indices_sizes[0], indices_sizes[1], D};
  } else {
    shape = {output_size, D};
  }
  at::native::resize_(output, shape, c10::nullopt);
  auto* output_data = output.data_ptr<float>();

  const int index_size = indices.numel();
#ifdef USE_FBGEMM
  if (!pruned_weights || fallback_to_no_sparse) {
    auto kernel_i8 =
        fbgemm::GenerateEmbeddingSpMDM<uint8_t, IndexType, OffsetType>(
            /*block_size=*/D,
            /*has_weight=*/per_sample_weights_.has_value(),
            /*normalize_by_lengths=*/false,
            /*prefetch=*/16, // NOLINT(cppcoreguidelines-avoid-magic-numbers)
            /*is_weight_positional=*/false,
            /*use_offsets=*/true);

    at::parallel_for(
        0, output_size, 1, [&](int64_t start_idx, int64_t end_idx) {
          bool success = kernel_i8(
              /*output_size=*/end_idx - start_idx,
              /*index_size=*/offsets_data[end_idx] - offsets_data[start_idx],
              /*data_size=*/N,
              /*input=*/weight_data,
              /*indices=*/indices_data + offsets_data[start_idx],
              /*offsets_or_lengths=*/offsets_data + start_idx,
              /*weights=*/
              per_sample_weights_
                  ? per_sample_weights_.value().data_ptr<float>() +
                      offsets_data[start_idx]
                  : nullptr,
              /*out=*/output_data + start_idx * D);

          TORCH_CHECK(
              success,
              "FBGEMM GenerateEmbeddingSpMDM kernel failed for 8-bit input");
        });
  } else {
    // pruned weights
    auto kernel_i8_sparse = fbgemm::
        GenerateEmbeddingSpMDMRowWiseSparse<uint8_t, IndexType, OffsetType>(
            /*block_size=*/D,
            /*has_weight=*/per_sample_weights_.has_value(),
            /*normalize_by_lengths=*/false,
            /*prefetch=*/16, // NOLINT(cppcoreguidelines-avoid-magic-numbers)
            /*is_weight_positional=*/false,
            /*use_offsets=*/true);

    auto success = kernel_i8_sparse(
        /*output_size=*/output_size,
        /*index_size=*/index_size,
        /*data_size=*/compressed_index_size,
        /*input=*/weight_data,
        /*indices=*/indices_data,
        /*offsets=*/offsets_data,
        /*weights=*/
        per_sample_weights_.has_value()
            ? per_sample_weights_.value().data_ptr<float>()
            : nullptr,
        /*output=*/output_data,
        /*compressed_indices_table=*/compressed_indices_mapping_data);
    TORCH_CHECK(
        success,
        "FBGEMM GenerateEmbeddingSpMDMRowWiseSparse kernel failed for 8-bit input");
  }
  return output;
#else
  return embedding_lookup_fallback_impl<IndexType, OffsetType, 8, 1>(
      weight,
      indices,
      offsets,
      per_sample_weights_,
      compressed_indices_mapping,
      output,
      D,
      output_size,
      include_last_offset,
      (pruned_weights && !fallback_to_no_sparse));
#endif
}

at::Tensor& embedding_bag_byte_helper(
    at::Tensor& output,
    const at::Tensor& weight,
    const at::Tensor& indices,
    const c10::optional<at::Tensor>& offsets_in,
    bool pruned_weights,
    const c10::optional<at::Tensor>& per_sample_weights_,
    const c10::optional<at::Tensor>& compressed_indices_mapping,
    bool include_last_offset,
    bool is_embedding_op) {
  c10::MaybeOwned<at::Tensor> offsets;
  TORCH_CHECK(
      indices.dim() == 1 || indices.dim() == 2,
      "qembedding/qembedding_bag operator supports 1 or 2d indices, got ",
      indices.dim());
  // For embedding_bag operator with 2D indices, we set the offsets explicitly
  // here.
  if (indices.dim() == 2 && !is_embedding_op) {
    TORCH_CHECK(
        !offsets_in.has_value(),
        "embedding_bag_byte operator: input is 2D, then offsets has to be None, as input is treated is a mini-batch of fixed length sequences.");

    offsets = c10::MaybeOwned<at::Tensor>::owned(at::arange(0, indices.numel(), indices.sizes()[1], indices.scalar_type()));

  } else {
    TORCH_CHECK(
        offsets_in.has_value(),
        "embedding_bag_byte expects offsets to be set for 1D indices.");
    offsets = c10::MaybeOwned<at::Tensor>::borrowed(offsets_in.value());
  }

  TORCH_CHECK(
      indices.scalar_type() == at::kInt || indices.scalar_type() == at::kLong,
      "Expect 32 or 64 bit indices, but found ",
      indices.scalar_type(),
      " instead.");
  TORCH_CHECK(
      offsets->scalar_type() == at::kInt || offsets->scalar_type() == at::kLong,
      "Expect 32 or 64 bit offsets, but found ",
      offsets->scalar_type(),
      " instead.");
  TORCH_CHECK(
      weight.is_contiguous() && indices.is_contiguous() &&
          offsets->is_contiguous(),
      "Expect weight, indices, and offsets to be contiguous.");

  // Using helper function to support different type combination without the
  // need to cast, which can be additional performance overhead
  if (indices.scalar_type() == at::kInt && offsets->scalar_type() == at::kInt) {
    return embedding_bag_byte_impl<int, int>(
        output,
        weight,
        indices,
        *offsets,
        pruned_weights,
        per_sample_weights_,
        compressed_indices_mapping,
        include_last_offset,
        is_embedding_op);
  } else if (
      indices.scalar_type() == at::kInt && offsets->scalar_type() == at::kLong) {
    return embedding_bag_byte_impl<int, int64_t>(
        output,
        weight,
        indices,
        *offsets,
        pruned_weights,
        per_sample_weights_,
        compressed_indices_mapping,
        include_last_offset,
        is_embedding_op);
  } else if (
      indices.scalar_type() == at::kLong && offsets->scalar_type() == at::kInt) {
    return embedding_bag_byte_impl<int64_t, int>(
        output,
        weight,
        indices,
        *offsets,
        pruned_weights,
        per_sample_weights_,
        compressed_indices_mapping,
        include_last_offset,
        is_embedding_op);
  }

  // default case given the TORCH_CHECK above
  return embedding_bag_byte_impl<int64_t, int64_t>(
      output,
      weight,
      indices,
      *offsets,
      pruned_weights,
      per_sample_weights_,
      compressed_indices_mapping,
      include_last_offset,
      is_embedding_op);
}

at::Tensor& embedding_bag_4bit_helper(
    at::Tensor& output,
    const at::Tensor& weight,
    const at::Tensor& indices,
    const c10::optional<at::Tensor>& offsets_in,
    bool pruned_weights,
    const c10::optional<at::Tensor>& per_sample_weights_,
    const c10::optional<at::Tensor>& compressed_indices_mapping,
    bool include_last_offset) {
  c10::MaybeOwned<at::Tensor> offsets;
  TORCH_CHECK(
      indices.dim() == 1 || indices.dim() == 2,
      "qembedding/qembedding_bag operator supports 1 or 2d indices, got ",
      indices.dim());

  // For embedding_bag operator with 2D indices, we need to set the offsets
  // explicitly here.
  if (indices.dim() == 2) {
    TORCH_CHECK(
        !offsets_in.has_value(),
        "embedding_bag_4bit operator: input is 2D, then offsets has to be None, as input is treated is a mini-batch of fixed length sequences.");

    offsets = c10::MaybeOwned<at::Tensor>::owned(at::arange(
        0, indices.numel(), indices.sizes()[1], indices.scalar_type()));
  } else {
    TORCH_CHECK(
        offsets_in.has_value(),
        "embedding_bag_4bit operator expects offsets to be set for 1D indices.");
    offsets = c10::MaybeOwned<at::Tensor>::borrowed(offsets_in.value());
  }

  TORCH_CHECK(
      indices.scalar_type() == at::kInt || indices.scalar_type() == at::kLong,
      "Expect 32 or 64 bit indices, but found ",
      indices.scalar_type(),
      " instead.");
  TORCH_CHECK(
      offsets->scalar_type() == at::kInt || offsets->scalar_type() == at::kLong,
      "Expect 32 or 64 bit offsets, but found ",
      offsets->scalar_type(),
      " instead.");
  TORCH_CHECK(
      weight.is_contiguous() && indices.is_contiguous() &&
          offsets->is_contiguous(),
      "Expect weight, indices, and offsets to be contiguous.");

  // Using helper function to support different type combination without the
  // need to cast, which can be additional performance overhead
  if (indices.scalar_type() == at::kInt && offsets->scalar_type() == at::kInt) {
    return embedding_bag_4bit_impl<int, int>(
        output,
        weight,
        indices,
        *offsets,
        pruned_weights,
        per_sample_weights_,
        compressed_indices_mapping,
        include_last_offset);
  } else if (
      indices.scalar_type() == at::kInt && offsets->scalar_type() == at::kLong) {
    return embedding_bag_4bit_impl<int, int64_t>(
        output,
        weight,
        indices,
        *offsets,
        pruned_weights,
        per_sample_weights_,
        compressed_indices_mapping,
        include_last_offset);
  } else if (
      indices.scalar_type() == at::kLong && offsets->scalar_type() == at::kInt) {
    return embedding_bag_4bit_impl<int64_t, int>(
        output,
        weight,
        indices,
        *offsets,
        pruned_weights,
        per_sample_weights_,
        compressed_indices_mapping,
        include_last_offset);
  }
  return embedding_bag_4bit_impl<int64_t, int64_t>(
      output,
      weight,
      indices,
      *offsets,
      pruned_weights,
      per_sample_weights_,
      compressed_indices_mapping,
      include_last_offset);
}
} // namespace

at::Tensor PackedEmbeddingBagWeight::embeddingbag_byte(
    const at::Tensor& indices,
    const c10::optional<at::Tensor>& offsets_in,
    bool pruned_weights,
    const c10::optional<at::Tensor>& per_sample_weights_,
    const c10::optional<at::Tensor>& compressed_indices_mapping,
    bool include_last_offset,
    bool is_embedding_op) {
  auto output = at::empty({0}, packed_w.options().dtype(at::kFloat));
  return embedding_bag_byte_helper(
      output,
      packed_w,
      indices,
      offsets_in,
      pruned_weights,
      per_sample_weights_,
      compressed_indices_mapping,
      include_last_offset,
      is_embedding_op);
}

at::Tensor PackedEmbeddingBagWeight::embeddingbag_4bit(
    const at::Tensor& indices,
    const c10::optional<at::Tensor>& offsets_in,
    bool pruned_weights,
    const c10::optional<at::Tensor>& per_sample_weights_,
    const c10::optional<at::Tensor>& compressed_indices_mapping,
    bool include_last_offset) {
  if (per_sample_weights_.has_value()) {
    TORCH_CHECK(
        (per_sample_weights_.value().scalar_type() == at::kFloat ||
         per_sample_weights_.value().scalar_type() == at::kHalf),
        "Expect fp32 or fp16 weights, but found",
        per_sample_weights_.value().scalar_type(),
        " instead")
  }

  auto output = at::empty({0}, packed_w.options().dtype(at::kFloat));
  return embedding_bag_4bit_helper(
    output,
    packed_w,
    indices,
    offsets_in,
    pruned_weights,
    per_sample_weights_.has_value()
        ? per_sample_weights_.value().to(at::kFloat)
        : per_sample_weights_,
    compressed_indices_mapping,
    include_last_offset);
}

namespace at {
namespace native {

Tensor& embedding_bag_byte_rowwise_offsets_out(
    Tensor& output,
    const Tensor& weight,
    const Tensor& indices,
    const c10::optional<Tensor>& offsets_in,
    const bool /* scale_grad_by_freq */,
    const int64_t /* mode */,
    bool pruned_weights,
    const c10::optional<Tensor>& per_sample_weights_,
    const c10::optional<Tensor>& compressed_indices_mapping,
    bool include_last_offset) {
  return embedding_bag_byte_helper(
      output,
      weight,
      indices,
      offsets_in,
      pruned_weights,
      per_sample_weights_,
      compressed_indices_mapping,
      include_last_offset,
      false /* is_embedding_op */);
}

Tensor& embedding_bag_4bit_rowwise_offsets_out(
    Tensor& output,
    const Tensor& weight,
    const Tensor& indices,
    const c10::optional<Tensor>& offsets_in,
    const bool /* scale_grad_by_freq */,
    const int64_t /* mode */,
    bool pruned_weights,
    const c10::optional<Tensor>& per_sample_weights_,
    const c10::optional<Tensor>& compressed_indices_mapping,
    bool include_last_offset) {

  if (per_sample_weights_.has_value()) {
    TORCH_CHECK(
        (per_sample_weights_.value().scalar_type() == at::kFloat ||
         per_sample_weights_.value().scalar_type() == at::kHalf),
        "Expect fp32 or fp16 weights, but found",
        per_sample_weights_.value().scalar_type(),
        " instead")
  }
  return embedding_bag_4bit_helper(
      output,
      weight,
      indices,
      offsets_in,
      pruned_weights,
      per_sample_weights_.has_value()
          ? per_sample_weights_.value().to(at::kFloat)
          : per_sample_weights_,
      compressed_indices_mapping,
      include_last_offset);
}

namespace {


inline at::Tensor create_empty_from(
    const at::Tensor& t,
    c10::ScalarType dtype) {
  return at::detail::empty_cpu(
      {0}, dtype, t.layout(), t.device(), c10::nullopt, c10::nullopt);
}

Tensor embedding_bag_byte_rowwise_offsets(
    const Tensor& weight,
    const Tensor& indices,
    const c10::optional<Tensor>& offsets_in,
    const bool /* scale_grad_by_freq */,
    const int64_t /* mode */,
    bool pruned_weights,
    const c10::optional<Tensor>& per_sample_weights_,
    const c10::optional<Tensor>& compressed_indices_mapping,
    bool include_last_offset) {
  auto output = create_empty_from(weight, at::kFloat);
  embedding_bag_byte_rowwise_offsets_out(
      output,
      weight,
      indices,
      offsets_in,
      false /*unused scale_grad_by_freq*/,
      0 /*unused mode*/,
      pruned_weights,
      per_sample_weights_,
      compressed_indices_mapping,
      include_last_offset);
  return output;
}

Tensor embedding_bag_4bit_rowwise_offsets(
    const Tensor& weight,
    const Tensor& indices,
    const c10::optional<Tensor>& offsets_in,
    const bool /* scale_grad_by_freq */,
    const int64_t /* mode */,
    bool pruned_weights,
    const c10::optional<Tensor>& per_sample_weights_,
    const c10::optional<Tensor>& compressed_indices_mapping,
    bool include_last_offset) {

  auto output = create_empty_from(weight, at::kFloat);
  embedding_bag_4bit_rowwise_offsets_out(
    output,
    weight,
    indices,
    offsets_in,
    false, // unused scale_grad_by_freq
    0, // unused mode
    pruned_weights,
    per_sample_weights_,
    compressed_indices_mapping,
    include_last_offset
  );
  return output;
}

template <int bit_rate>
class QEmbeddingBag final {
 public:
  static at::Tensor run(
      const c10::intrusive_ptr<EmbeddingPackedParamsBase>& packed_weight,
      const Tensor& indices,
      const c10::optional<Tensor>& offsets,
      const bool /* scale_grad_by_freq */,
      const int64_t /* mode */,
      bool pruned_weights,
      const c10::optional<Tensor>& per_sample_weights_,
      const c10::optional<Tensor>& compressed_indices_mapping,
      bool include_last_offset) {
    if (bit_rate == 8) {
      return packed_weight->embeddingbag_byte(
          indices,
          offsets,
          pruned_weights,
          per_sample_weights_,
          compressed_indices_mapping,
          include_last_offset,
          false /* is_embedding_op */);
    } else if (bit_rate == 4) {
      return packed_weight->embeddingbag_4bit(
          indices,
          offsets,
          pruned_weights,
          per_sample_weights_,
          compressed_indices_mapping,
          include_last_offset);
    } else {
      TORCH_INTERNAL_ASSERT(
          "Currently only support 8-bit embedding_bag quantization");
    }
  }
};

template <int bit_rate>
class QEmbedding final {
 public:
  static at::Tensor run(
      const c10::intrusive_ptr<EmbeddingPackedParamsBase>& packed_weight,
      const Tensor& indices,
      bool pruned_weights) {
    // Set default offsets here since the FBGEMM lookup op expects it.
    const auto offsets_size = indices.numel();
    at::Tensor offsets = at::arange(0, offsets_size, indices.scalar_type());
    at::Tensor output;
    if (bit_rate == 8) {
      return packed_weight->embeddingbag_byte(
          indices,
          offsets,
          pruned_weights,
          c10::nullopt,
          c10::nullopt,
          false /* include_last_offset */,
          true /* is_embedding_op */);

    } else {
      TORCH_INTERNAL_ASSERT(
          "Currently only support 8-bit embedding quantization");
    }
    return output;
  }
};

TORCH_LIBRARY_IMPL(quantized, CPU, m) {
  // Function that works on TorchBind packed weights.
  m.impl(
      TORCH_SELECTIVE_NAME("quantized::embedding_bag_byte"),
      TORCH_FN(QEmbeddingBag<8>::run));
  m.impl(
      TORCH_SELECTIVE_NAME("quantized::embedding_bag_4bit"),
      TORCH_FN(QEmbeddingBag<4>::run));
  m.impl(
      TORCH_SELECTIVE_NAME("quantized::embedding_byte"),
      TORCH_FN(QEmbedding<8>::run));

  // Functions that work on at::Tensor packed weight.
  m.impl(
      TORCH_SELECTIVE_NAME("quantized::embedding_bag_byte_rowwise_offsets"),
      embedding_bag_byte_rowwise_offsets);
  m.impl(
      TORCH_SELECTIVE_NAME("quantized::embedding_bag_4bit_rowwise_offsets"),
      embedding_bag_4bit_rowwise_offsets);
}
} // namespace
} // namespace native
} // namespace at<|MERGE_RESOLUTION|>--- conflicted
+++ resolved
@@ -53,10 +53,7 @@
   }
 
   int64_t current = 0;
-<<<<<<< HEAD
-=======
   // NOLINTNEXTLINE(cppcoreguidelines-init-variables)
->>>>>>> 8be5b1ca
   float* per_sample_weights_data;
   if (per_sample_weights_.has_value()) {
     per_sample_weights_data = per_sample_weights_.value().data_ptr<float>();
@@ -68,10 +65,7 @@
         "Expect the lengths data to be less than indices size");
 
     for (int i = 0; i < lengths_data[m]; ++i, ++current) {
-<<<<<<< HEAD
-=======
       // NOLINTNEXTLINE(cppcoreguidelines-init-variables)
->>>>>>> 8be5b1ca
       int64_t idx;
       if (!pruned) {
         idx = indices_data[current];
@@ -94,10 +88,7 @@
       if (per_sample_weights_.has_value()) {
         weight_val = per_sample_weights_data[current];
       }
-<<<<<<< HEAD
-=======
       // NOLINTNEXTLINE(cppcoreguidelines-init-variables)
->>>>>>> 8be5b1ca
       float scale, bias;
       if (BIT_RATE == 8) {
         const uint8_t* scale_bias =
