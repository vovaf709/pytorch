import torch
from torch.fx import (
    GraphModule,
    Proxy,
    map_arg
)

from torch.fx.graph import (
    Graph,
    Node,
)

from torch.fx.node import Argument

from torch.quantization import (
    propagate_qconfig_,
    convert,
)

from ..quantization_mappings import (
    get_default_qat_module_mappings,
)

from ..quantize import (
    _remove_qconfig,
    is_activation_post_process
)

from ..utils import (
    get_combined_dict,
    get_qconfig_dtypes,
    get_swapped_custom_module_class,
    weight_is_quantized,
    activation_is_statically_quantized,
    activation_is_int8_quantized,
    activation_dtype,
    weight_dtype,
)

from .pattern_utils import (
    is_match,
    get_default_quant_patterns,
    get_default_output_activation_post_process_map,
    Pattern,
)

from .graph_module import (
    is_observed_module,
    is_observed_standalone_module,
    ObservedGraphModule,
    ObservedStandaloneGraphModule,
    QuantizedGraphModule,
)

from .quantization_patterns import (
    binary_op_supported_dtypes,
    binary_reference_op_supported_dtypes,
    BinaryOpQuantizeHandler,
    CatQuantizeHandler,
    CopyNodeQuantizeHandler,
    CustomModuleQuantizeHandler,
    DefaultQuantizeHandler,
<<<<<<< HEAD
    FixedQParamsOpQuantizeHandler,
=======
>>>>>>> 8be5b1ca
    QuantizeHandler,
    StandaloneModuleQuantizeHandler,
)

from .utils import (
    _parent_name,
    all_node_args_have_no_tensors,
    quantize_node,
    get_custom_module_class_keys,
    get_new_attr_name_with_prefix,
    collect_producer_nodes,
    graph_module_from_producer_nodes,
    assert_and_get_unique_device,
    node_return_type_is_int,
<<<<<<< HEAD
=======
    node_bool_tensor_arg_indexes,
>>>>>>> 8be5b1ca
)

from .qconfig_utils import (
    convert_dict_to_ordered_dict,
    get_flattened_qconfig_dict,
    get_object_type_qconfig,
    get_qconfig,
    QConfigAny,
)

import operator

from collections import defaultdict

from typing import Any, Callable, Dict, List, Optional, Set, Tuple, Union

# Define helper types
MatchResult = Tuple[Node, List[Node], Optional[Pattern], QuantizeHandler,
                    QConfigAny]

# ------------------------
# Helper Functions
# ------------------------

def insert_observer(
        node: Node, observer: torch.quantization.ObserverBase,
        model: torch.nn.Module,
        activation_post_process_map: Dict[str, List[str]],
        activation_post_process_indexes: Dict[str, int],
        env: Dict[Any, Any], observed_graph: Graph, load_arg: Callable,
        observed_node_names_set: Set[str],
        quants: Dict[str, List[Tuple[DefaultQuantizeHandler, Callable]]]):
    """Insert observer for node by modifying the observed_graph and
       attach observer module to the model
       Args:
         node: Node
         observer: observer/fake_quantize module instance
    """
    # In eval mode fixed qparams node are the same as CopyNode and we
    # won't insert observer for them
<<<<<<< HEAD
    if not model.training and isinstance(observer, torch.quantization.FixedQParamsFakeQuantize):
        return
=======
    if not model.training:
        assert not isinstance(observer, torch.quantization.FixedQParamsFakeQuantize), \
            "Unexpected FixedQParamsFakeQuantize found when model.training is False."
>>>>>>> 8be5b1ca
    # respect device affinity when adding observers
    model_device = assert_and_get_unique_device(model)
    if model_device:
        observer.to(model_device)
    # add observer module as attribute
    prefix = node.name + '_activation_post_process_'
    get_new_observer_name = get_new_attr_name_with_prefix(prefix)
    observer_name = get_new_observer_name(model)
    setattr(model, observer_name, observer)
    # put observer instance activation_post_process map
    activation_post_process_map[node.name].append(observer_name)
    # initialize index map for activation_post_process
    if node.name not in activation_post_process_indexes:
        activation_post_process_indexes[node.name] = 0
    # insert observer call
    env[node.name] = observed_graph.create_node(
        'call_module', observer_name, (load_arg(node),), {})
    observed_node_names_set.add(node.name)

def maybe_insert_observer_for_special_module(
        quantize_handler: QuantizeHandler, modules: Dict[str, torch.nn.Module],
        prepare_custom_config_dict: Any, qconfig: Any, node: Node) -> Optional[List[int]]:
    """ Insert observer for custom module and standalone module
      Returns: standalone_module_input_idxs: the indexs for inputs that
      needs to be observed by parent module
    """
    assert modules is not None
    standalone_module_input_idxs = None
    if isinstance(quantize_handler, CustomModuleQuantizeHandler):
        custom_module = modules[node.target]  # type: ignore[index]
        custom_module_class_mapping = prepare_custom_config_dict.get(
            "float_to_observed_custom_module_class", {})
        observed_custom_module_class = \
            get_swapped_custom_module_class(
                custom_module, custom_module_class_mapping, qconfig)
        observed_custom_module = \
            observed_custom_module_class.from_float(custom_module)
        parent_name, name = _parent_name(node.target)
        setattr(modules[parent_name], name, observed_custom_module)
    elif isinstance(quantize_handler, StandaloneModuleQuantizeHandler):
        # observe standalone module
        standalone_module = modules[node.target]  # type: ignore[index]
        standalone_module_name_configs = prepare_custom_config_dict.get("standalone_module_name", [])
        standalone_module_class_configs = prepare_custom_config_dict.get("standalone_module_class", [])
        class_config_map = {x[0]: (x[1], x[2]) for x in standalone_module_class_configs}
        name_config_map = {x[0]: (x[1], x[2]) for x in standalone_module_name_configs}
        config = class_config_map.get(type(standalone_module), (None, None))
        config = name_config_map.get(node.target, config)
        sm_qconfig_dict = {"": qconfig} if config[0] is None else config[0]
        sm_prepare_config_dict = {} if config[1] is None else config[1]
        prepare = \
            torch.quantization.quantize_fx._prepare_standalone_module_fx  # type: ignore[attr-defined]
        observed_standalone_module = \
            prepare(standalone_module, sm_qconfig_dict, sm_prepare_config_dict)
        standalone_module_input_idxs = \
            observed_standalone_module._standalone_module_input_quantized_idxs.int().tolist()
<<<<<<< HEAD
        observed_standalone_module = ObservedStandaloneGraphModule(
            observed_standalone_module, observed_standalone_module.graph)
=======
        preserved_attributes = set(sm_prepare_config_dict.get("preserved_attributes", []))
        observed_standalone_module = ObservedStandaloneGraphModule(
            observed_standalone_module, observed_standalone_module.graph, preserved_attributes)
>>>>>>> 8be5b1ca
        parent_name, name = _parent_name(node.target)
        setattr(modules[parent_name], name,
                observed_standalone_module)
        modules[node.target] = observed_standalone_module  # type: ignore[index]
    return standalone_module_input_idxs

def maybe_insert_observer_for_output_of_the_node(
        node: Node,
        quantize_handler: QuantizeHandler,
        qconfig: Any,
        modules: Dict[str, torch.nn.Module],
        model: torch.nn.Module,
        pattern: Any,
        activation_post_process_map: Dict[str, List[str]],
        activation_post_process_indexes: Dict[str, int],
        env: Dict[Any, Any],
        observed_graph: Graph,
        load_arg: Callable,
        observed_node_names_set: Set[str],
        matched_nodes: Optional[List[Node]],
        standalone_module_input_idxs: Optional[List[int]],
        quants: Dict[str, List[Tuple[DefaultQuantizeHandler, Callable]]]):
    """ Insert observer/fake_quantize module for output of the observed
    module if needed
    """
    # don't need to insert observer for output if activation does not
    # need to be statically quantized
    assert modules is not None
    # TODO: Add warnings in the quantize handlers that does not support fp16 quantization
    inserted_observer = False
<<<<<<< HEAD
    if activation_is_statically_quantized(qconfig):
        if isinstance(quantize_handler, FixedQParamsOpQuantizeHandler) \
                and model.training:
            # we only insert fake quantize module in qat
            assert pattern is not None
            if activation_dtype(qconfig) == torch.float16:
                activation_post_process_ctr = qconfig.activation
            else:
                activation_post_process_ctr = \
                    get_default_output_activation_post_process_map().get(
                        pattern, None)
            assert activation_post_process_ctr is not None, \
                "activation_post_process constructor not provided " + \
                "for pattern:" + str(pattern)
            insert_observer(
                node, activation_post_process_ctr(),
                model, activation_post_process_map,
                activation_post_process_indexes,
                env, observed_graph,
                load_arg, observed_node_names_set, quants)
            inserted_observer = True
        elif (isinstance(quantize_handler,
                         FixedQParamsOpQuantizeHandler) and
              not model.training):
            # inserting observers for output of observed module, or
            # mark the output as observed
            assert node.op in [
                'call_module',
                'call_function',
                'call_method'], \
                'FixedQParamsQuantizeHandler of type ' + node.op + ' is not handled'

            def is_observed(input_arg):
                if isinstance(input_arg, Node):
                    return input_arg.name in observed_node_names_set
                elif isinstance(input_arg, list):
                    return all(map(is_observed, input_arg))

            # insert observers for fixedqparams ops like sigmoid, since
            # it supports fp16 static quantization
            if isinstance(quantize_handler, FixedQParamsOpQuantizeHandler) and \
               activation_dtype(qconfig) == torch.float16:
                insert_observer(
                    node, qconfig.activation(),
                    model, activation_post_process_map,
                    activation_post_process_indexes,
                    env, observed_graph,
                    load_arg, observed_node_names_set, quants)
                inserted_observer = True
            else:
                # propagate observed property from input
                if is_observed(node.args[0]):
                    observed_node_names_set.add(node.name)
                    inserted_observer = True
        elif (isinstance(quantize_handler, BinaryOpQuantizeHandler) and
              quantize_handler.num_tensor_args == 1):
            assert matched_nodes is not None
            input_node = matched_nodes[-1]  # first node in the sequence

            def input_is_observed(arg):
                return (isinstance(arg, Node) and
                        arg.name in observed_node_names_set)
            # This is checking if one of the argument of add/mul
            # is an observed node
            # If both of the inputs are number,
            # we will not consider the output to be observed
            if (input_is_observed(input_node.args[0]) or
                    input_is_observed(input_node.args[1])):
                observed_node_names_set.add(node.name)
                inserted_observer = True

            if activation_dtype(qconfig) == torch.float16:
                # observer for outputs
                new_observer = qconfig.activation()
                insert_observer(
                    node, new_observer, model,
                    activation_post_process_map,
                    activation_post_process_indexes,
                    env, observed_graph,
                    load_arg, observed_node_names_set, quants)
                inserted_observer = True
        elif isinstance(quantize_handler,
                        StandaloneModuleQuantizeHandler):
            assert node.op == "call_module"
            assert isinstance(node.target, str)
            sm_out_qidxs = modules[node.target]._standalone_module_output_quantized_idxs.tolist()  # type: ignore[operator]
            output_is_quantized = 0 in sm_out_qidxs

            if output_is_quantized:
                observed_node_names_set.add(node.name)
        elif (quantize_handler.all_node_args_are_tensors and
              input_output_observed(quantize_handler)):
            # observer for outputs
            new_observer = qconfig.activation()
            insert_observer(
                node, new_observer, model,
                activation_post_process_map,
                activation_post_process_indexes,
                env, observed_graph,
                load_arg, observed_node_names_set, quants)
            inserted_observer = True

        # insert observer for input of standalone module
        if standalone_module_input_idxs is not None:
            for idx in standalone_module_input_idxs:
                if node.args[idx].name not in observed_node_names_set:  # type: ignore[union-attr]
                    new_observer = qconfig.activation()
                    insert_observer(
                        node, new_observer, model,
                        activation_post_process_map,
                        activation_post_process_indexes,
                        env, observed_graph,
                        load_arg, observed_node_names_set, quants)
                    inserted_observer = True

        # we already inserted activation_post_process for the outputvalue
        # which is the same as the input value of the next op, so we
        # can skip inserting one activation_post_process for the input
        if node.name in quants and inserted_observer:
            quants[node.name].pop(0)

def insert_observer_for_input_arg_of_observed_node(
=======
    if not activation_is_statically_quantized(qconfig):
        return

    if isinstance(quantize_handler,
                  StandaloneModuleQuantizeHandler):
        assert node.op == "call_module"
        assert isinstance(node.target, str)
        sm_out_qidxs = modules[node.target]._standalone_module_output_quantized_idxs.tolist()  # type: ignore[operator]
        output_is_quantized = 0 in sm_out_qidxs

        if output_is_quantized:
            observed_node_names_set.add(node.name)
    else:
        should_insert_observer = quantize_handler.should_insert_observer_for_output(
            qconfig, model.training)
        should_mark_output_observed_from_input_observed_status = \
            quantize_handler.should_mark_output_observed_from_input_observed_status(
                observed_node_names_set)

        activation_post_process_ctr = quantize_handler.get_activation_ctr(
            qconfig, pattern)
        assert activation_post_process_ctr is not None, \
            "activation_post_process constructor not provided " + \
            "for pattern:" + str(pattern)

        if should_insert_observer:
            insert_observer(
                node, activation_post_process_ctr(),
                model, activation_post_process_map,
                activation_post_process_indexes,
                env, observed_graph,
                load_arg, observed_node_names_set)
            inserted_observer = True
        elif should_mark_output_observed_from_input_observed_status:
            observed_node_names_set.add(node.name)
            inserted_observer = True

    # insert observer for input of standalone module
    if standalone_module_input_idxs is not None:
        for idx in standalone_module_input_idxs:
            if node.args[idx].name not in observed_node_names_set:  # type: ignore[union-attr]
                new_observer = qconfig.activation()
                insert_observer(
                    node, new_observer, model,
                    activation_post_process_map,
                    activation_post_process_indexes,
                    env, observed_graph,
                    load_arg, observed_node_names_set)
                inserted_observer = True

    # we already inserted activation_post_process for the outputvalue
    # which is the same as the input value of the next op, so we
    # can skip inserting one activation_post_process for the input
    if node.name in quants and inserted_observer:
        quants[node.name].pop(0)

def maybe_insert_observer_for_input_arg_of_observed_node(
>>>>>>> 8be5b1ca
        node: Node, observed_node_names_set: Set[str],
        quants: Dict[str, List[Tuple[DefaultQuantizeHandler, Callable]]],
        model: torch.nn.Module,
        activation_post_process_map: Dict[str, List[str]],
        activation_post_process_indexes: Dict[str, int],
        env: Dict[str, str], observed_graph: Graph,
        load_arg: Callable):
    if node.name in quants:
        quant_act_ctrs = quants[node.name][:]
        for _, activation_post_process_ctr in quant_act_ctrs:
            if activation_post_process_ctr is not None:
                insert_observer(
                    node, activation_post_process_ctr(),
                    model, activation_post_process_map,
                    activation_post_process_indexes,
<<<<<<< HEAD
                    env, observed_graph, load_arg, observed_node_names_set, quants)

def insert_observer_for_output_of_model(
=======
                    env, observed_graph, load_arg, observed_node_names_set)

def maybe_insert_observer_for_output_of_model(
>>>>>>> 8be5b1ca
        node: Node,
        model: torch.nn.Module,
        qconfig_map: Dict[str, QConfigAny],
        activation_post_process_map: Dict[str, List[str]],
        activation_post_process_indexes: Dict[str, int],
        env: Dict[Any, Any], observed_graph: Graph, load_arg: Callable,
<<<<<<< HEAD
        observed_node_names_set: Set[str],
        quants: Dict[str, List[Tuple[DefaultQuantizeHandler, Callable]]]):
=======
        observed_node_names_set: Set[str]):
>>>>>>> 8be5b1ca
    if isinstance(node, Node):
        assert qconfig_map is not None
        local_qconfig = qconfig_map[node.name]
        assert local_qconfig is not None, \
            'qconfig of a node before a quantized output must exist'
        if node.name not in observed_node_names_set:
            insert_observer(
                node, local_qconfig.activation(),
                model,
                activation_post_process_map,
                activation_post_process_indexes,
<<<<<<< HEAD
                env, observed_graph, load_arg, observed_node_names_set, quants)
    elif isinstance(node, list) or isinstance(node, tuple):
        for n in node:
            insert_observer_for_output_of_model(
=======
                env, observed_graph, load_arg, observed_node_names_set)
    elif isinstance(node, list) or isinstance(node, tuple):
        for n in node:
            maybe_insert_observer_for_output_of_model(
>>>>>>> 8be5b1ca
                n,
                model,
                qconfig_map,
                activation_post_process_map,
                activation_post_process_indexes,
<<<<<<< HEAD
                env, observed_graph, load_arg, observed_node_names_set, quants)
    elif isinstance(node, dict):
        for n in node.values():
            insert_observer_for_output_of_model(
=======
                env, observed_graph, load_arg, observed_node_names_set)
    elif isinstance(node, dict):
        for n in node.values():
            maybe_insert_observer_for_output_of_model(
>>>>>>> 8be5b1ca
                n,
                model,
                qconfig_map,
                activation_post_process_map,
                activation_post_process_indexes,
<<<<<<< HEAD
                env, observed_graph, load_arg, observed_node_names_set, quants)
=======
                env, observed_graph, load_arg, observed_node_names_set)
>>>>>>> 8be5b1ca
    else:
        raise Exception("hardcoding output to be quantized not supported: " + str(type(node)))

def insert_observers_for_model(
        model: GraphModule,
        modules: Dict[str, torch.nn.Module],
        matches: Dict[str, MatchResult],
        quants: Dict[str, List[Tuple[DefaultQuantizeHandler, Callable]]],
        observed_node_names_set: Set[str],
        qconfig_map: Dict[str, QConfigAny],
        activation_post_process_map: Dict[str, List[str]],
        activation_post_process_indexes: Dict[str, int],
        observed_graph: Graph,
        prepare_custom_config_dict: Dict[str, Any],
        input_quantized_idxs: List[int],
        output_quantized_idxs: List[int]) -> Optional[Node]:
    env: Dict[Any, Any] = {}

    def load_arg(a):
        return map_arg(a, lambda node: env[node.name])

    graph_inputs = [node.name for node in model.graph.nodes if node.op == "placeholder"]
    get_new_observer_name = get_new_attr_name_with_prefix(
        'activation_post_process_')
    placeholder_node_seen_cnt = 0
    output_node_seen_cnt = 0
    result_node: Optional[Node] = None
    for node in model.graph.nodes:
        if node.op == 'output':
            # If this output is hardcoded to be quantized, insert an
            # observer on the previous node if it does not already
            # exist.
            cur_output_node_idx = output_node_seen_cnt
            output_node_seen_cnt += 1
            if cur_output_node_idx in output_quantized_idxs:
                prev_node = node.args[0]
<<<<<<< HEAD
                insert_observer_for_output_of_model(
=======
                maybe_insert_observer_for_output_of_model(
>>>>>>> 8be5b1ca
                    prev_node,
                    model,
                    qconfig_map,
                    activation_post_process_map,
                    activation_post_process_indexes,
<<<<<<< HEAD
                    env, observed_graph, load_arg, observed_node_names_set, quants)
=======
                    env, observed_graph, load_arg, observed_node_names_set)
>>>>>>> 8be5b1ca

            observed_graph.output(load_arg(node.args[0]))
            result_node = node
            continue

        if node.name in observed_node_names_set:
            continue

        root_node, matched_nodes, pattern, obj, qconfig = matches.get(
            node.name, (None, None, None, None, None))
        env[node.name] = observed_graph.node_copy(node, load_arg)
        if root_node is node:
            # index for input of custom module that needs to be observed in
            # parent
            if qconfig is not None:
                assert obj is not None
                standalone_module_input_idxs = \
                    maybe_insert_observer_for_special_module(
                        obj, modules, prepare_custom_config_dict, qconfig,
                        node)
<<<<<<< HEAD
                insert_observer_for_output_of_the_node(
=======
                maybe_insert_observer_for_output_of_the_node(
>>>>>>> 8be5b1ca
                    node, obj, qconfig, modules, model, pattern,
                    activation_post_process_map,
                    activation_post_process_indexes,
                    env,
                    observed_graph, load_arg, observed_node_names_set,
                    matched_nodes, standalone_module_input_idxs, quants)

        if node.op == 'placeholder':
            # skip adding observers at the graph input if the input is
            # overridden to be quantized
            cur_placeholder_node_idx = placeholder_node_seen_cnt
            placeholder_node_seen_cnt += 1
            if cur_placeholder_node_idx in input_quantized_idxs:
                observed_node_names_set.add(node.name)
                continue

<<<<<<< HEAD
        insert_observer_for_input_arg_of_observed_node(
=======
        maybe_insert_observer_for_input_arg_of_observed_node(
>>>>>>> 8be5b1ca
            node, observed_node_names_set, quants,
            model, activation_post_process_map,
            activation_post_process_indexes,
            env,
            observed_graph, load_arg)

    return result_node


def in_nodes(a: Argument, nodes: Set[Node]) -> bool:
    """ Checks if argument `a` is in the nodes set
    if it is a list, check if all elements of a is in the nodes set
    recursively
    """
    if isinstance(a, Node):
        return a in nodes
    elif isinstance(a, list) or isinstance(a, tuple):
        return all([in_nodes(arg, nodes) for arg in a])
    return False

<<<<<<< HEAD
def handle_copy_nodes(
        observed_graph: Graph, matches: Dict[str, MatchResult],
        quants: Dict[str, List[Tuple[DefaultQuantizeHandler, Callable]]],
=======
def is_activation_post_process_node(node: Node, modules: Dict[str, torch.nn.Module]) -> bool:
    return node.op == "call_module" and \
        is_activation_post_process(modules[str(node.target)])

def handle_copy_nodes(
        observed_graph: Graph, matches: Dict[str, MatchResult],
>>>>>>> 8be5b1ca
        qconfig_map: Dict[str, QConfigAny],
        activation_post_process_map: Dict[str, List[str]],
        modules: Dict[str, torch.nn.Module]):
    observed_nodes: Set[Node] = set()
    copy_nodes: Set[Node] = set()
<<<<<<< HEAD
    non_tensor_input_binary_op_nodes: Set[Node] = set()
=======
    non_tensor_input_nodes: Set[Node] = set()
>>>>>>> 8be5b1ca
    unmatched_nodes: Set[Node] = set()
    actpp_to_remove: Set[Node] = set()
    env: Dict[Any, Any] = {}

    def load_arg(a: Argument) -> Argument:
        return map_arg(a, lambda node: env[node.name])

    result_graph = Graph()
    cache_for_no_tensor_check: Dict[Node, bool] = dict()
    for node in observed_graph.nodes:
        root_node, matched_nodes, pattern, quantize_handler, qconfig = matches.get(
            node.name, (None, None, None, None, None))

<<<<<<< HEAD
        if node.op == "call_module" and is_activation_post_process(modules[node.target]):
=======
        if is_activation_post_process_node(node, modules):
>>>>>>> 8be5b1ca
            # rule 1: if the input of a copy node is observed, we won't need to
            # insert observer for the output of copy node
            if in_nodes(node.args[0], copy_nodes) and in_nodes(node.args[0], observed_nodes):
                # we'll remove the activation_post_process if the previous node is
                # an observed copy node
                actpp_to_remove.add(node)

<<<<<<< HEAD
            # rule 2: if the previous node is a binary op without tensor input, we can remove the observer
            if in_nodes(node.args[0], non_tensor_input_binary_op_nodes):
=======
            # rule 2: if the previous node is an op without tensor input, we can remove the observer
            if in_nodes(node.args[0], non_tensor_input_nodes):
>>>>>>> 8be5b1ca
                actpp_to_remove.add(node)
            observed_nodes.add(node)

        if root_node is node and qconfig is not None:
<<<<<<< HEAD
            if isinstance(quantize_handler, CopyNodeQuantizeHandler):
                copy_nodes.add(node)
                # if previous node is observed, the copy node will be observed as well
=======
            # recording copy nodes in the graph
            if isinstance(quantize_handler, CopyNodeQuantizeHandler):
                copy_nodes.add(node)
                # rule 3: if previous node is observed, the copy node will be observed as well
>>>>>>> 8be5b1ca
                if in_nodes(node.args[0], observed_nodes):
                    prev_node = node.args[0]
                    if (
                        isinstance(prev_node, Node) and
                        prev_node.op == "call_module" and
                        is_activation_post_process(modules[prev_node.target])  # type: ignore[index]
                    ):
                        prev_prev_node = prev_node.args[0]
<<<<<<< HEAD
                        # If previous node is unmatched, the input to copy node should not
=======
                        # rule 3.1: If previous node is unmatched, the input to copy node should not
>>>>>>> 8be5b1ca
                        # be observed. For example, in the pattern of
                        #
                        # user_node_unmatched -> obs -> copy_node_matched -> next_node
                        #
                        # we delete `obs`, because user_node_unmatched is not quantizeable,
                        # and the input to copy_node_matched does not need observation.
                        if in_nodes(prev_prev_node, unmatched_nodes):
                            actpp_to_remove.add(prev_node)
                            observed_nodes.remove(prev_node)
                        else:
                            observed_nodes.add(node)
                    else:
                        observed_nodes.add(node)
<<<<<<< HEAD


        if all_node_args_have_no_tensors(node, modules, cache_for_no_tensor_check):
            non_tensor_input_binary_op_nodes.add(node)
        if root_node is None and node.op != 'placeholder':
            unmatched_nodes.add(node)

        # rule 3: for special node, we'll just remove observer for its input
        special_nodes = [
=======
        elif root_node is None and node.op != 'placeholder':
            # rule 4: remove observer for getitem if it is followed by an unmatched node
            if len(node.args) > 0:
                maybe_observer_node = node.args[0]
                if isinstance(maybe_observer_node, Node) and len(maybe_observer_node.args) > 0:
                    observed_node = maybe_observer_node.args[0]
                    if is_activation_post_process_node(maybe_observer_node, modules):
                        assert isinstance(observed_node, Node)
                        if (observed_node.op, observed_node.target) == ("call_function", operator.getitem):
                            actpp_to_remove.add(maybe_observer_node)
            unmatched_nodes.add(node)

        if all_node_args_have_no_tensors(node, modules, cache_for_no_tensor_check):
            non_tensor_input_nodes.add(node)

        # rule 5: for special node, we'll just remove observer for its input
        special_nodes = [
            # Note: observer placement for getitem is handled in multiple places
            # since we may need to remove the observer for input and output of getitem
            # the handling can be simplified if we support querying type of Proxy
>>>>>>> 8be5b1ca
            ("call_function", operator.getitem),
        ]
        if (node.op, node.target) in special_nodes:
            if in_nodes(node.args[0], observed_nodes):
                prev_node = node.args[0].args[0]
                if prev_node.name not in qconfig_map or qconfig_map[prev_node.name] is None:
                    actpp_to_remove.add(node.args[0])
                    # if the previous node is not quantized, remove node from copy nodes
                    if node in copy_nodes:
                        copy_nodes.remove(node)

<<<<<<< HEAD
=======
        # rule 6: remove observers for inputs of masked_fill since
        # it is boolean Tensor
        # TODO: we need type info from proxy, what type of Tensor this is
        # similar to TorchScript
        bool_tensor_indexes = node_bool_tensor_arg_indexes(node)
        if bool_tensor_indexes:
            for idx in bool_tensor_indexes:
                maybe_observer_node = node.args[idx]
                while isinstance(maybe_observer_node, Node) and is_activation_post_process_node(maybe_observer_node, modules):
                    actpp_to_remove.add(maybe_observer_node)
                    # trace back from the current observer node
                    n = maybe_observer_node.args[0]
                    if isinstance(n, Node) and len(n.args) > 0:
                        maybe_observer_node = n.args[0]
                    else:
                        break

>>>>>>> 8be5b1ca
    for node in observed_graph.nodes:
        if node.op == "output":
            result_graph.output(map_arg(node.args[0], load_arg))
        elif node in actpp_to_remove:
            env[node.name] = env[node.args[0].name]
        else:
            env[node.name] = result_graph.node_copy(node, load_arg)

    return result_graph

def handle_cat_nodes(
        model: torch.nn.Module, observed_graph: Graph, matches: Dict[str, MatchResult],
<<<<<<< HEAD
        quants: Dict[str, List[Tuple[DefaultQuantizeHandler, Callable]]],
=======
>>>>>>> 8be5b1ca
        activation_post_process_map: Dict[str, List[str]],
        modules: Dict[str, torch.nn.Module]):
    observed_nodes: Set[Node] = set()
    # activation_post_process for cat nodes
    actpp_for_cat_nodes: Dict[Node, torch.nn.Module] = dict()

    # we'll set the activation_post_process for all tensor inputs of cat and output
    # of cat to be the same (the activation_post_process for the first Tensor
    # input in the list, for example, if we have:
    # x = torch.cat([x1, x2, x3], ...)
    # we'll set the activation_post_process for x1, x2, x3 and x to be the
    # activation_post_proceess of x1:
    # x1 -> obs1 -> cat -> obs1 -> ...
    #               /
    #       x2 -> obs1
    #
    # note that activation_post_process here needs to work for different
    # Tensor dimensions, e.g. MinMaxObserver, HistogramObserver, per tensor FakeQuantize
    for node in observed_graph.nodes:
        root_node, matched_nodes, pattern, quantize_handler, qconfig = matches.get(
            node.name, (None, None, None, None, None))

        if node.op == "call_module" and is_activation_post_process(modules[node.target]):
            observed_nodes.add(node)
            if node.args[0] in actpp_for_cat_nodes:
                parent_name, name = _parent_name(node.target)
                actpp_for_cat = actpp_for_cat_nodes[node.args[0]]
                setattr(modules[parent_name], name, actpp_for_cat)

        if root_node is node and qconfig is not None:
            if isinstance(quantize_handler, CatQuantizeHandler):
                if in_nodes(node.args[0], observed_nodes):
                    # set the activation post process to be the same
                    # input 0 for cat node is a list
                    assert isinstance(node.args[0], list) or \
                        isinstance(node.args[0], tuple), \
                        "Expecting first input of cat to be a list or tuple"
                    first_act_post_process = modules[node.args[0][0].target]
                    for arg in node.args[0]:
                        assert arg.op == "call_module" and is_activation_post_process(modules[arg.target])
                        parent_name, name = _parent_name(arg.target)
                        setattr(modules[parent_name], name, first_act_post_process)
                    actpp_for_cat_nodes[node] = first_act_post_process


    return observed_graph

# A dictionary for querying the weight index for a given op
WEIGHT_INDEX_DICT = {
    torch.nn.functional.conv1d : [1],
    torch.nn.functional.conv2d : [1],
    torch.nn.functional.conv3d : [1],
    torch.nn.functional.linear : [1],
}

def node_arg_is_weight(node: Node, arg: Any) -> bool:
    if isinstance(node, Node) and node.op == 'call_function' and \
            node.target in WEIGHT_INDEX_DICT:
        for i, node_arg in enumerate(node.args):
            if arg is node_arg and i in \
                    WEIGHT_INDEX_DICT[node.target]:  # type: ignore[index]
                return True
    return False

CONV_OPS_WITH_BIAS = {
    torch.nn.functional.conv1d,
    torch.nn.functional.conv2d,
    torch.nn.functional.conv3d,
}
CONV_BIAS_ARG_INDEX = 2

def node_arg_is_bias(node: Node, arg: Any) -> bool:
    if isinstance(node, Node) and node.op == 'call_function':
        if node.target in CONV_OPS_WITH_BIAS:
            for i, node_arg in enumerate(node.args):
                if arg is node_arg and i == CONV_BIAS_ARG_INDEX:
                    return True
        elif node.target is torch.nn.functional.linear:
            for kwarg_name, kwarg_value in node.kwargs.items():
                if kwarg_name == 'bias' and arg is kwarg_value:
                    return True
    return False


# weight prepacking ops
WEIGHT_PREPACK_OPS = {
    torch._ops.ops.quantized.linear_prepack,
    torch._ops.ops.quantized.linear_prepack_fp16,
    torch._ops.ops.quantized.conv1d_prepack,
    torch._ops.ops.quantized.conv2d_prepack,
    torch._ops.ops.quantized.conv3d_prepack,
}

class Quantizer:
    def __init__(self):
        # mapping from matched node to full qualified path of activation_post_process
        # must be filled before convert
        self.activation_post_process_map: Dict[str, List[str]] = {}

        # mapping from matched node to the index of activation_post_process that we are
        # using currently
        self.activation_post_process_indexes: Dict[str, int] = {}

        # mapping from node name to qconfig that should be used for that node
        # filled out for a model during _generate_qconfig_map
        self.qconfig_map: Dict[str, QConfigAny] = {}
        # mapping from fully qualified module name to module instance
        # for example,
        # {
        #   '': Model(...),
        #   'linear': Linear(...),
        #   'linear.weight_fake_quant': PerChannelMinMaxObserver(...),
        # }
        self.modules: Dict[str, torch.nn.Module] = {}
        # mapping from a tuple of nodes in reverse order to uninitialized
        #   QuantizeHandler subclass. For example,
        # {
        #   # match a single node
        #   (<class 'torch.nn.modules.conv.Conv3d'>:
        #     <class 'torch.quantization.fx.quantize.ConvRelu'>),
        #   # match multiple nodes in reverse order
        #   ((<function relu at 0x7f766a7360d0>, <built-in function add>):
        #     <class 'torch.quantization.fx.quantize.Add'>),
        # }
        self.patterns: Dict[Pattern, QuantizeHandler] = {}
        self.prepare_custom_config_dict: Dict[str, Any] = {}

        # mapping from node name to the scope of the module which contains the node.
        self.node_name_to_scope: Dict[str, Tuple[str, type]] = {}


    def _qat_swap_modules(
            self, root: torch.nn.Module,
            additional_qat_module_mapping: Dict[Callable, Callable]) -> None:
        all_mappings = get_combined_dict(
            get_default_qat_module_mappings(), additional_qat_module_mapping)
        convert(root, mapping=all_mappings, inplace=True, remove_qconfig=False)

    def _generate_qconfig_map(
            self,
            root: torch.nn.Module,
            input_graph: Graph,
            qconfig_dict: Any,
            node_name_to_scope: Dict[str, Tuple[str, type]]) -> None:
        global_qconfig = qconfig_dict.get("", None)
        self.node_name_to_scope = node_name_to_scope
        self.qconfig_map = dict()
        for node in input_graph.nodes:
            if node.op == "get_attr":
                module_name, _ = _parent_name(node.target)
                self.qconfig_map[node.name] = get_qconfig(
                    qconfig_dict, type(self.modules[module_name]), module_name, global_qconfig)
            elif node.op == "call_function":
                # precedence: [TODO] module_name_qconfig (need scope support
                # from fx)
                # > function_qconfig > global_qconfig
                # module_name takes precedence over function qconfig
                function_qconfig = get_object_type_qconfig(
                    qconfig_dict, node.target, global_qconfig)
                module_path, module_type = node_name_to_scope[node.name]
                qconfig = get_qconfig(
                    qconfig_dict, module_type, module_path, function_qconfig)
                self.qconfig_map[node.name] = qconfig
            elif node.op == "call_method":
                module_path, module_type = node_name_to_scope[node.name]
                # use the qconfig of the module that the node belongs to
                qconfig = get_qconfig(
                    qconfig_dict, module_type, module_path, global_qconfig)
                self.qconfig_map[node.name] = qconfig
            elif node.op == 'call_module':
                module_qconfig = get_qconfig(
                    qconfig_dict, type(self.modules[node.target]), node.target, global_qconfig)
                # regex is not supported eager mode propagate_qconfig_, we'll
                # need to set the qconfig explicitly here in case regex
                # is used
                self.modules[node.target].qconfig = module_qconfig
                self.qconfig_map[node.name] = module_qconfig

    def _match(self,
               model, graph, standalone_module_names, standalone_module_classes,
               custom_module_classes) -> Tuple[
                   Dict[str, MatchResult],
                   Dict[str, List[Tuple[DefaultQuantizeHandler, Callable]]]]:
        matches = self._find_matches(
            graph, self.modules, self.patterns, standalone_module_names,
            standalone_module_classes, custom_module_classes)

        # find _inputs_ to matched nodes that are not quantized, these
        # have to be quantized, which requires measuring stats,
        # initialize an DefaultQuantizeHandler object for each
        quants = self._find_quants(graph, self.modules, matches)
        return matches, quants

    def _prepare(
            self,
            model: GraphModule,
            qconfig_dict: Any,
            node_name_to_scope: Dict[str, Tuple[str, type]],
            prepare_custom_config_dict: Optional[Dict[str, Any]],
            is_standalone_module: bool) -> ObservedGraphModule:
        """ standalone_module means it a submodule that is not inlined in
        parent module, and will be quantized separately as one unit.

        How the standalone module is observed is specified by `input_quantized_idxs` and
        `output_quantized_idxs` in the prepare_custom_config for the standalone module
        Returns:
            model(GraphModule): prepared standalone module
            attributes:
                _standalone_module_input_quantized_idxs(List[Int]): a list of
                    indexes for the graph input that is expected to be quantized,
                    same as input_quantized_idxs configuration provided
                    for the standalone module
                _standalone_module_output_quantized_idxs(List[Int]): a list of
                    indexs for the graph output that is quantized
                    same as input_quantized_idxs configuration provided
                    for the standalone module
        """
        if prepare_custom_config_dict is None:
            prepare_custom_config_dict = {}
        self.prepare_custom_config_dict = prepare_custom_config_dict

        additional_quant_patterns = \
            prepare_custom_config_dict.get("additional_quant_pattern", {})
        self.patterns = get_combined_dict(
            get_default_quant_patterns(), additional_quant_patterns)

        convert_dict_to_ordered_dict(qconfig_dict)
        flattened_qconfig_dict = get_flattened_qconfig_dict(qconfig_dict)
        # TODO: support regex as well
        propagate_qconfig_(model, flattened_qconfig_dict)
        if model.training:
            additional_qat_module_mapping = prepare_custom_config_dict.get(
                "additional_qat_module_mapping", {})
            self._qat_swap_modules(model, additional_qat_module_mapping)

        self.modules = dict(model.named_modules())

        # fill self.qconfig_map, a map from node name to qconfig, used in _find_matches
        self._generate_qconfig_map(model, model.graph, qconfig_dict, node_name_to_scope)

        # match the patterns that will get quantized
        standalone_module_name_configs = prepare_custom_config_dict.get(
            "standalone_module_name", [])
        standalone_module_class_configs = prepare_custom_config_dict.get(
            "standalone_module_class", [])

        standalone_module_names = [config[0] for config in standalone_module_name_configs]
        standalone_module_classes = [config[0] for config in standalone_module_class_configs]
        custom_module_classes = get_custom_module_class_keys(
            prepare_custom_config_dict, "float_to_observed_custom_module_class")
        matches, quants = self._match(
            model, model.graph, standalone_module_names, standalone_module_classes,
            custom_module_classes)
        self.activation_post_process_map = defaultdict(list)
        observed_graph = Graph()
        observed_node_names_set: Set[str] = set()

        input_quantized_idxs: List[int] = self.prepare_custom_config_dict.get(
            "input_quantized_idxs", [])
        output_quantized_idxs: List[int] = self.prepare_custom_config_dict.get(
            "output_quantized_idxs", [])

        result_node = insert_observers_for_model(
            model, self.modules, matches, quants, observed_node_names_set,
            self.qconfig_map, self.activation_post_process_map, self.activation_post_process_indexes,
            observed_graph, prepare_custom_config_dict, input_quantized_idxs, output_quantized_idxs)

        self.modules = dict(model.named_modules())
        matches, quants = self._match(
            model, observed_graph, standalone_module_names, standalone_module_classes,
            custom_module_classes)
        observed_graph = handle_copy_nodes(
<<<<<<< HEAD
            observed_graph, matches, quants, self.qconfig_map,
=======
            observed_graph, matches, self.qconfig_map,
>>>>>>> 8be5b1ca
            self.activation_post_process_map, self.modules)

        self.modules = dict(model.named_modules())
        matches, quants = self._match(
            model, observed_graph, standalone_module_names, standalone_module_classes,
            custom_module_classes)
        observed_graph = handle_cat_nodes(
<<<<<<< HEAD
            model, observed_graph, matches, quants, self.activation_post_process_map,
            self.modules)

        self.save_state(model)
        model = ObservedGraphModule(model, observed_graph)
=======
            model, observed_graph, matches, self.activation_post_process_map,
            self.modules)

        self.save_state(model)
        preserved_attributes = set(prepare_custom_config_dict.get("preserved_attributes", []))
        model = ObservedGraphModule(model, observed_graph, preserved_attributes)
>>>>>>> 8be5b1ca
        if is_standalone_module:
            assert result_node is not None
            assert isinstance(result_node.args[0], Node), \
                "standalone module only supports returning simple value currently"\
                "(not tuple, dict etc.)"
            # indicator for whether output is observed or not.
            # This used for correctly quantize standalone modules
            output_is_observed = \
                result_node.args[0].name in observed_node_names_set
            # these inputs are observed in parent
            # converting List[int] to Tensor since module attribute is
            # Union[Tensor, Module]
            model._standalone_module_input_quantized_idxs = \
                torch.tensor(input_quantized_idxs)
            model._standalone_module_output_quantized_idxs = torch.tensor(output_quantized_idxs)
        return model

    def save_state(self, observed: GraphModule) -> None:
        observed._activation_post_process_map = \
            self.activation_post_process_map  # type: ignore[assignment]
        observed._activation_post_process_indexes = \
            self.activation_post_process_indexes  # type: ignore[assignment]
        observed._patterns = self.patterns  # type: ignore[assignment]
        observed._qconfig_map = self.qconfig_map  # type: ignore[assignment]
        observed._prepare_custom_config_dict = \
            self.prepare_custom_config_dict  # type: ignore[assignment]
        observed._node_name_to_scope = self.node_name_to_scope  # type: ignore[assignment]

    def restore_state(self, observed: GraphModule) -> None:
        assert is_observed_module(observed), \
            'incoming model must be produced by prepare_fx'
        self.activation_post_process_map = \
            observed._activation_post_process_map  # type: ignore[assignment]
        self.activation_post_process_indexes = \
            observed._activation_post_process_indexes  # type: ignore[assignment]
        self.patterns = observed._patterns  # type: ignore[assignment]
        self.qconfig_map = observed._qconfig_map  # type: ignore[assignment]
        self.prepare_custom_config_dict = \
            observed._prepare_custom_config_dict  # type: ignore[assignment]
        self.node_name_to_scope = observed._node_name_to_scope  # type: ignore[assignment]

    def prepare(
            self,
            model: GraphModule,
            qconfig_dict: Any,
            node_name_to_scope: Dict[str, Tuple[str, type]],
            prepare_custom_config_dict: Dict[str, Any] = None,
            is_standalone_module: bool = False) -> ObservedGraphModule:
        return self._prepare(
            model, qconfig_dict, node_name_to_scope, prepare_custom_config_dict,
            is_standalone_module)

    def _run_weight_observers(self, observed: GraphModule) -> None:
        r''' Extract the subgraph that produces the weight for dynamic quant
        or weight only quant node and run the subgraph to observe the weight.
        Note that the observers of dynamic quant or weight only quant ops are
        run during the convert step.
        '''
        for node in observed.graph.nodes:
            if node.op == 'call_function' and node.target in WEIGHT_INDEX_DICT:
                for i, node_arg in enumerate(node.args):
                    if i in WEIGHT_INDEX_DICT[node.target]:
                        # node_arg is weight
                        weight_observer_nodes = collect_producer_nodes(node_arg)
                        if weight_observer_nodes is not None:
                            weight_observer_module = \
                                graph_module_from_producer_nodes(
                                    observed, weight_observer_nodes)
                            # run the weight observer
                            weight_observer_module()
        return

    def _convert(self, model: GraphModule, is_reference: bool = False,
                 convert_custom_config_dict: Dict[str, Any] = None,
                 is_standalone_module: bool = False,
                 _remove_qconfig_flag: bool = True) -> QuantizedGraphModule:
        """ standalone_module means it a submodule that is not inlined in
        parent module, and will be quantized separately as one unit.

        Returns a quantized standalone module, whether input/output is quantized is
        specified by prepare_custom_config_dict, with
        input_quantized_idxs, output_quantized_idxs, please
        see docs for prepare_fx for details
        """
        if convert_custom_config_dict is None:
            convert_custom_config_dict = {}
        self.restore_state(model)
        # always run weight observers in the top level forward method
        # for dynamic quant ops or weight only quant ops
        self._run_weight_observers(model)

        # move to cpu since we only have quantized cpu kernels
        model.eval().cpu()
        self.modules = dict(model.named_modules(remove_duplicate=False))

        custom_module_classes = get_custom_module_class_keys(
            convert_custom_config_dict,
            "observed_to_quantized_custom_module_class")
        matches = self._find_matches(
            model.graph, self.modules, self.patterns,
            custom_module_classes=custom_module_classes)

<<<<<<< HEAD
        quants: Dict[str, List[Tuple[DefaultQuantizeHandler, Callable]]] = \
            self._find_quants(model.graph, self.modules, matches)

=======
>>>>>>> 8be5b1ca
        self.quantized_graph = Graph()
        env: Dict[str, Node] = {}
        # TODO: merge quant_env with env
        quant_env: Dict[str, Tuple[Node, torch.dtype]] = {}

        graph_inputs: List[str] = []
        for node in model.graph.nodes:
            if node.op == 'placeholder':
                graph_inputs.append(node.name)

        def load_non_quantized(n: Node) -> Node:
            if n.name not in env:
                assert n.name in quant_env, \
                    'trying to load float node but did not find ' + \
                    'node:' + n.name + \
                    ' in quantized or non quantized environment, env: ' + \
                    str(env) + ' quant_env:' + str(quant_env)
                quantized_node, _ = quant_env[n.name]
                env[n.name] = Proxy(quantized_node).dequantize().node
            return env[n.name]

        def load_quantized(n: Node) -> Node:
            assert n.name in quant_env, \
                'trying to load quantized node but did not find node:' + \
                n.name + ' in quant environment:' + str(quant_env)
            return quant_env[n.name][0]

        def load_x(n: Node) -> Node:
            assert n.name in env or n.name in quant_env, \
                'node ' + n.name + ' does not exist in either environment'
            if n.name in quant_env:
                return quant_env[n.name][0]
            else:
                return env[n.name]

        def load_arg(quantized: Optional[Union[List[int], bool, Tuple[int, ...]]]
                     ) -> Callable[[Node], Argument]:
            """
            Input: quantized, which can be None, list, boolean or tuple
              - if quantized is None, then we'll load the node as long as it
                exists
              - if quantized is a boolean, then all args will be
                quantized/not quantized
              - if quantized is an empty list or tuple, then it is the same as load_arg(quantized=False)
              - if quantized is a list or tuple, then arg should be a list and
                the args with corresponding indexes will be quantized


            Output: fn which takes arg_or_args, and loads them from the
                corresponding environment depending on the value of quantized.
            """
            assert quantized is None or \
                isinstance(quantized, (tuple, list, bool)), type(quantized)
            if isinstance(quantized, (tuple, list)) and len(quantized) == 0:
                # empty tuple or list means nothing is quantized
                quantized = False

            def load_arg_impl(arg_or_args):
                # we'll update the format of `quantized`
                # to better match arg_or_args
                updated_quantized: Optional[Union[List[int], bool, Tuple[int, ...]]] = quantized

                if isinstance(quantized, (tuple, list)) and \
                   len(quantized) == 1 and isinstance(arg_or_args, Node):
                    # when argument is one Node instead of tuple, we just need to check
                    # 0 is in the quantized list
                    updated_quantized = 0 in quantized

                if updated_quantized is None:
                    return map_arg(arg_or_args, load_x)
                if isinstance(updated_quantized, bool):
                    return map_arg(
                        arg_or_args,
                        load_quantized if updated_quantized else load_non_quantized)
                elif isinstance(updated_quantized, (tuple, list)):
                    assert isinstance(arg_or_args, (tuple, list)), arg_or_args
                    loaded_args = []
                    # for now, we only support quantizing positional arguments
                    for i, a in enumerate(arg_or_args):
                        if i in updated_quantized:
                            loaded_args.append(map_arg(a, load_quantized))
                        else:
                            loaded_args.append(map_arg(a, load_non_quantized))
                    return type(arg_or_args)(loaded_args)
            return load_arg_impl

        def node_arg_is_quantized(node_arg: Any) -> bool:
            if isinstance(node_arg, Node):
                assert node_arg.name in env or node_arg.name in quant_env, \
                    'Expecting node_arg to be in the environment'
                # there might be nodes appearing in both environemnts, but
                # quant_env will take precedence
                if node_arg.name in quant_env:
                    return True
                elif node_arg.name in env:
                    return False
                else:
                    return False
            elif isinstance(node_arg, list):
                quantized = map(node_arg_is_quantized, node_arg)
                if all(quantized):
                    return True
                elif not any(quantized):
                    return False
                else:
                    raise Exception(
                        "partially quantized inputs in list not handled yet")
            else:
                return False

        def is_output_quantized(node: Node, obj: QuantizeHandler) -> bool:
            """ Check if output node is quantized or not """
            assert self.modules is not None
            # by default the output for a quantizable node is expected to be quantized
            quantized = True

            # Need to get correct quantized/non-quantized state forn the output
            # of FixedQParamsQuantizeHandler
            # TODO: we may want to try to remove the special case here
            # as well
<<<<<<< HEAD
            if type(obj) in [
                    CopyNodeQuantizeHandler,
                    FixedQParamsOpQuantizeHandler
            ]:
=======
            if obj.should_mark_output_quantized_from_input_quantized_status():
>>>>>>> 8be5b1ca
                assert node.op in [
                    'call_module',
                    'call_function',
                    'call_method'], \
                    'FixedQParamsQuantizeHandler of type ' + node.op + ' is not handled'
                # TODO: need to extend this to consider all relevant args instead of just arg[0]
                quantized = node_arg_is_quantized(node.args[0])

            # the output is unquantized if the node is not a CopyNode
            # and activation is fp16 (since we will output fp32 currently for fp16
            # converter
            if not activation_is_int8_quantized(qconfig) or \
<<<<<<< HEAD
               not input_output_observed(obj):
=======
               not obj.input_output_observed():
                quantized = False
            if node_return_type_is_int(node):
>>>>>>> 8be5b1ca
                quantized = False
            if node_return_type_is_int(node):
                quantized = False

            return quantized

        def insert_quantize_node(node: Node) -> None:
            """ Given a activation_post_process module call node, insert a
            quantize node"""
            assert self.modules is not None
            assert isinstance(node.target, str)
            observer_module = self.modules[node.target]
            prev_node = node.args[0]
            if observer_module.dtype == torch.float32:
                # copy the observer for fp32 dtype
                env[node.name] = self.quantized_graph.node_copy(
                    node, load_non_quantized)
            elif isinstance(prev_node, Node) and prev_node.name in quant_env:
                # if previous node is already quantized, we'll just remove the
                # activation_post_process
                _, prev_dtype = quant_env[prev_node.name]
                current_dtype = observer_module.dtype
                if prev_dtype == current_dtype:
                    quant_env[node.name] = quant_env[prev_node.name]
                else:
                    root_module = self.modules[""]
                    assert isinstance(prev_node, Node)
                    observer_dtype: torch.dtype = observer_module.dtype  # type: ignore[assignment]
                    quant_env[node.name] = (
                        quantize_node(self, load_non_quantized(prev_node),
                                      observer_module, node, is_input=True),
                        observer_dtype)
            else:
                # replace activation post process with quantization ops
                root_module = self.modules[""]
                assert isinstance(node.args[0], Node)
                dtype: torch.dtype = observer_module.dtype  # type: ignore[assignment]
                quant_env[node.name] = (
                    quantize_node(self, load_non_quantized(node.args[0]),
                                  observer_module, node, is_input=True),
                    dtype)

        # additional state to override inputs to be quantized, if specified
        # by the user
        placeholder_node_seen_cnt = 0
        output_node_seen_cnt = 0
        input_quantized_idxs: List[int] = self.prepare_custom_config_dict.get(
            "input_quantized_idxs", [])
        output_quantized_idxs: List[int] = self.prepare_custom_config_dict.get(
            "output_quantized_idxs", [])

        for node in model.graph.nodes:
            if node.op == "output":
                cur_output_node_idx = output_node_seen_cnt
                output_node_seen_cnt += 1
                if cur_output_node_idx in output_quantized_idxs:
                    # Result are kept quantized if the user specified the
                    # output_quantized_idxs override.
                    graph_output = map_arg(node.args[0], load_x)
                else:
                    graph_output = map_arg(node.args[0], load_non_quantized)
                self.quantized_graph.output(graph_output)
                continue
            root_node, matched, matched_pattern, obj, qconfig = \
                matches.get(node.name, (None, None, None, None, None))
            if root_node is node:
                is_observed_standalone_module_node = (
                    node.op == 'call_module' and
                    is_observed_standalone_module(
                        self.modules[node.target])
                )
                if qconfig is None and not is_observed_standalone_module_node:
                    result = self.quantized_graph.node_copy(
                        node, load_non_quantized)
                    quantized = False
                else:
                    assert obj is not None
                    # We will get whether the output is quantized or not before
                    # convert for standalone module and after convert
                    # for non-standalone module, since _standalone_module_output_quantized_idxs
                    # is only available in observed standalone module
                    if is_observed_standalone_module_node:
                        out_quant_idxs = self.modules[node.target]._standalone_module_output_quantized_idxs.tolist()  # type: ignore[operator] # noqa: B950
                        assert len(out_quant_idxs) <= 1, "Currently standalone only support one output"
                        quantized = 0 in out_quant_idxs

                    result = obj.convert(
                        self, node, load_arg, is_reference=is_reference,
                        convert_custom_config_dict=convert_custom_config_dict)
                    if not is_observed_standalone_module_node:
                        quantized = is_output_quantized(node, obj)

                if quantized:
                    quant_env[node.name] = result, activation_dtype(qconfig)
                else:
                    env[node.name] = result
                continue
            elif root_node is not None:
                if qconfig is None:
                    # This branch is hit if all of these conditions are met:
                    # 1. we are in a fusion pattern of multiple nodes (i.e. add-relu)
                    # 2. the current node is not the "root_node" of the pattern
                    # 3. quantization for this pattern is disabled
                    #
                    # In this case, we need to make sure to populate the env with
                    # intermediate nodes manually, because the QuantizeHandler.convert
                    # function will not be called.
                    result = self.quantized_graph.node_copy(
                        node, load_non_quantized)
                    env[node.name] = result
                continue

            # handle activation post process calls
            if node.op == 'call_module' and \
                    is_activation_post_process(self.modules[node.target]):
                insert_quantize_node(node)
            elif node.op == 'placeholder':
                cur_placeholder_node_idx = placeholder_node_seen_cnt
                placeholder_node_seen_cnt += 1
                if cur_placeholder_node_idx in input_quantized_idxs:
                    quant_env[node.name] = \
                        self.quantized_graph.node_copy(node, load_non_quantized), activation_dtype(qconfig) if qconfig else None
                else:
                    env[node.name] = \
                        self.quantized_graph.node_copy(node, load_non_quantized)
            else:
                # copy quantized or non-quantized node
                env[node.name] = \
                    self.quantized_graph.node_copy(node, load_non_quantized)

        # remove activation post process
        act_post_process_removed_graph = Graph()
        env = {}

        def load_arg_simple(a: Argument) -> Argument:
            return map_arg(a, lambda node: env[node.name])
        for node in self.quantized_graph.nodes:
            if node.op == 'output':
                act_post_process_removed_graph.output(
                    map_arg(node.args[0], load_arg_simple))
                continue
            if node.op == 'call_module' and \
               is_activation_post_process(self.modules[node.target]):
                # remove activation post process node
                env[node.name] = env[node.args[0].name]
            else:
                env[node.name] = act_post_process_removed_graph.node_copy(
                    node, load_arg_simple)

        # removes qconfig and activation_post_process modules
        if _remove_qconfig_flag:
            _remove_qconfig(model)
<<<<<<< HEAD
        model = QuantizedGraphModule(model, act_post_process_removed_graph)
=======
        preserved_attributes = set(convert_custom_config_dict.get("preserved_attributes", []))
        model = QuantizedGraphModule(model, act_post_process_removed_graph, preserved_attributes)
>>>>>>> 8be5b1ca
        return model

    # Trace back from the weight node util we hit getattr, reconstruct the
    # graph module with the traced nodes and run the graph module to pack the
    # weight. then replace the original chain of ops with the packed weight.
    def _fold_weight(self, quantized: QuantizedGraphModule) -> QuantizedGraphModule:
        packed_weights = dict()
        # map from folded node name to the prepacked weight name
        folded_nodes = dict()
        # get packed weights
        for node in quantized.graph.nodes:
            if node.op == 'call_function' and node.target in WEIGHT_PREPACK_OPS:
                nodes_to_fold = collect_producer_nodes(node)
                if nodes_to_fold is not None:
                    for node_to_fold in nodes_to_fold:
                        folded_nodes[node_to_fold.name] = node

                    prepacking_module = graph_module_from_producer_nodes(
                        quantized, nodes_to_fold)
                    packed_weight = prepacking_module()
                    packed_weights[node.name] = packed_weight

        # remove folded nodes and replace the prepacking node with getattr
        folded_graph = Graph()
        env: Dict[Any, Any] = {}

        def load_arg(a):
            return map_arg(a, lambda node: env[node.name])
        quantized_root = quantized
        quantized_graph = quantized.graph

        for node in quantized_graph.nodes:
            prepack_node = folded_nodes.get(node.name, None)
            if prepack_node is node:
                packed_weight = packed_weights[node.name]
                # add a prepacked attribute to root
                op_node = list(prepack_node.users)[0]
                module_path, _ = self.node_name_to_scope[op_node.name]
                get_new_packed_weight_name = \
                    get_new_attr_name_with_prefix(module_path + '_packed_weight_')
                packed_weight_name = get_new_packed_weight_name(quantized_root)
                setattr(quantized_root, packed_weight_name, packed_weight)
                # replace prepack node with a getattr node
                env[node.name] = folded_graph.create_node(
                    'get_attr', packed_weight_name, (), {})
            elif prepack_node is not None:
                # remove the foled node
                continue
            else:
                # copy other nodes
                env[node.name] = folded_graph.node_copy(node, load_arg)
<<<<<<< HEAD
        quantized = QuantizedGraphModule(quantized_root, folded_graph)
=======
        quantized = QuantizedGraphModule(quantized_root, folded_graph, quantized_root.preserved_attr_names)
>>>>>>> 8be5b1ca
        return quantized

    def _fold_quant_dequant(self, quantized: QuantizedGraphModule) -> QuantizedGraphModule:
        """ If quantize op is followed by a dequantize, we fold the ops together and remove the dequant.
            In the case where the only consumer of quantize_per_tensor is a dequant op, we erase both
            nodes from the graph, along with the qparams associated with quantize op.
        """

        for node in quantized.graph.nodes:
            if node.op == 'call_function' and node.target == torch.quantize_per_tensor:
                quant_uses = list(node.users)
                quant_args = node.args
                float_tensor = quant_args[0]
                for user in quant_uses:
                    is_dequant = user.op == 'call_method' and user.target == "dequantize"
                    if is_dequant:
                        user.replace_all_uses_with(float_tensor)
                        quantized.graph.erase_node(user)
                        # If dequant is the only user of quant node, we erase quant node
                        # and all it's inputs.
                        if len(quant_uses) == 1:
                            quantized.graph.erase_node(node)
                            for arg in quant_args[1:]:
                                if isinstance(arg, Node):
                                    quantized.graph.erase_node(arg)
        return quantized

    def convert(self, model: GraphModule, is_reference: bool = False,
                convert_custom_config_dict: Dict[str, Any] = None,
                is_standalone_module: bool = False,
                _remove_qconfig: bool = True) -> QuantizedGraphModule:
        quantized = self._convert(
            model, is_reference, convert_custom_config_dict, is_standalone_module, _remove_qconfig_flag=_remove_qconfig)
        if not is_reference:
            quantized = self._fold_weight(quantized)
            quantized = self._fold_quant_dequant(quantized)
        return quantized

    def _find_matches(
            self, graph: Graph, modules: Dict[str, torch.nn.Module],
            patterns: Dict[Pattern, QuantizeHandler],
            standalone_module_names: List[str] = None,
            standalone_module_classes: List[Callable] = None,
            custom_module_classes: List[Any] = None) -> Dict[str, MatchResult]:
        """
        Matches the nodes in the input graph to quantization patterns, and
        outputs the information needed to quantize them in future steps.

        Inputs:
          - graph: an fx.Graph object
          - modules: a mapping of fully qualified module name to instance,
              for example, {'foo': ModuleFoo, ...}
          - patterns: a mapping from a tuple of nodes in reverse order to
              uninitialized QuantizeHandler subclass.

        Outputs a map of
          node_name ->
            (node, matched_values, matched_pattern, QuantizeHandler instance,
             qconfig)

        For example, {
          'relu_1': (relu_1, [relu_1], torch.nn.functional.relu,
                     <CopyNodeQuantizeHandler instance>, QConfig(...)),
          ...
        }
        """
        if custom_module_classes is None:
            custom_module_classes = []

        if standalone_module_classes is None:
            standalone_module_classes = []

        if standalone_module_names is None:
            standalone_module_names = []

        match_map: Dict[str, MatchResult] = {}
        all_matched : Set[str] = set()

        def record_match(pattern, node, matched):
            if isinstance(pattern, tuple):
                s, *args = pattern
                record_match(s, node, matched)
                if pattern[0] is not getattr:
                    for subpattern, arg in zip(args, node.args):
                        record_match(subpattern, arg, matched)
            else:
                matched.append(node)

        cache_for_no_tensor_check: Dict[Node, bool] = dict()
        for node in reversed(graph.nodes):
            if node.name not in match_map and node.name not in all_matched:
                for pattern, value in patterns.items():
                    if is_match(modules, node, pattern):
                        skip_this_match = False
                        if value is BinaryOpQuantizeHandler:
<<<<<<< HEAD
                            use_copy_node = all_node_args_have_no_tensors(node, modules, cache_for_no_tensor_check)
                            if use_copy_node:
                                # TODO(future PR): update the pattern to quantize
                                # handler logic to take this into account.
                                value = CopyNodeQuantizeHandler  # type: ignore[assignment]
=======
>>>>>>> 8be5b1ca

                            # to properly check for dtype support, we need to
                            # navigate to the base node of an add-relu or mul-relu
                            # pattern
                            base_node = node
                            if (
                                (node.op == 'call_function' and
                                 node.target is torch.nn.functional.relu) or
                                (node.op == 'call_module' and
                                 isinstance(modules[node.target], torch.nn.ReLU))
                            ):
                                base_node = node.args[0]

                            this_node_qconfig = \
                                self.qconfig_map[base_node.name]
                            if this_node_qconfig:
                                dtypes = get_qconfig_dtypes(this_node_qconfig)
                                # TODO(future PR): update the pattern to quantize
                                # handler logic to take this into account.


                                # This needs to handle 3 cases
                                # 1) op and dtype is in either [is_ref or non-ref] list -> don't skip
                                # 2) op is not in either list (i.e. relu) -> don't skip
                                # 3) op is in non-ref list, but not for dtype, and op+dtype not in is_ref list -> skip

                                # note: the value of is_reference is unknown at prepare, so we have to cover both cases
                                # handle is_reference = False
                                skip_match_not_is_reference = (
                                    (base_node.target in binary_op_supported_dtypes) and
                                    (dtypes not in binary_op_supported_dtypes[base_node.target])
                                )

                                # handle is_reference = True
                                supported_is_reference = (
                                    (base_node.target in binary_reference_op_supported_dtypes) and
                                    (dtypes in binary_reference_op_supported_dtypes[base_node.target])
                                )

                                # only skip if not reference says skip and is_reference doesn't support
                                skip_this_match = skip_match_not_is_reference and not supported_is_reference

                        if not skip_this_match:
                            matched: List[Any] = []
                            record_match(pattern, node, matched)
                            for n in matched:
                                match_map[n.name] = (
                                    node, matched, pattern, value(self, node),  # type: ignore[operator]
                                    self.qconfig_map[n.name])
                                all_matched.add(n.name)
                            # break after finding the first match
                            break

        # add custom module instances to the match result
        assert self.modules is not None
        for node in graph.nodes:
            if node.op == 'call_module' and \
               type(self.modules[node.target]) in custom_module_classes:
                custom_module_qconfig = self.qconfig_map[node.name]
                match_map[node.name] = (
                    node, [node], None, CustomModuleQuantizeHandler(self, node),
                    custom_module_qconfig)

        def is_standalone_module(node_target):
            assert self.modules is not None
            return (
                node_target in standalone_module_names or  # type: ignore[operator]
                type(self.modules[node_target]) in standalone_module_classes  # type: ignore[operator]
            )

        # add standalone modules to the match
        for node in graph.nodes:
            if node.op == 'call_module' and \
               (is_standalone_module(node.target) or
                    is_observed_standalone_module(self.modules[node.target])):
                # add node to matched nodes
                custom_module_qconfig = self.qconfig_map[node.name]
                match_map[node.name] = (
                    node, [node], None,
                    StandaloneModuleQuantizeHandler(self, node),
                    custom_module_qconfig)

        return match_map

    def _find_quants(
            self, graph: Graph, modules: Dict[str, torch.nn.Module],
            matches: Dict[str, MatchResult]) -> Dict[str, List[Tuple[DefaultQuantizeHandler, Callable]]]:
        """
        Takes the nodes in the input graph and pending matches, and finds and
        returns the input and output nodes which need to be quantized.

        Inputs:
          - graph: an fx.Graph object
          - modules: a dictionary from module path to module
          - matches: output of self._find_matches function

        Outputs a map of
         node_name -> list of (QuantizeHandler instance (always DefaultQuantizeHandler),
         activation_post_process (observer/fake_quantize module) constructor)
         the reason why the value is a list is because each node can be configured with multiple
         qconfigs, for example in a subgraph of functional linear
         op followed by a sigmoid op, linear is configured with int8 static quantization
         and sigmoid is configured with float16 static quantization,
         then the output of linear (and input of sigmoid) needs first to be quantized to
         int8 and then float16
        """
        quants: Dict[str, List[Tuple[DefaultQuantizeHandler, Callable]]] = defaultdict(list)
        cache_for_no_tensor_check: Dict[Node, bool] = dict()

        def visit(node, matched_pattern, qconfig):
            def visit_arg(arg):
                is_weight = node_arg_is_weight(node, arg)
                is_bias = node_arg_is_bias(node, arg)
                is_activation = not (is_weight or is_bias)
                no_tensors = all_node_args_have_no_tensors(arg, modules, cache_for_no_tensor_check)
                # bias needs to be quantized if activation is fp16 and weight is fp16
                # this is the case for glow
                should_add_handler = qconfig is not None and (
                    (is_activation and
                     activation_is_statically_quantized(qconfig)) or
                    (is_weight and weight_is_quantized(qconfig)) or
                    (is_bias and activation_dtype(qconfig) == torch.float16)
                    and weight_dtype(qconfig) == torch.float16) and \
                    (not no_tensors)

                if should_add_handler:
                    act_post_process_ctr = qconfig.weight if is_weight else \
                        qconfig.activation
                    # overwrite the constructor from qconfig if it is int8 quantized
                    if activation_is_int8_quantized(qconfig):
                        act_post_process_ctr = \
                            get_default_output_activation_post_process_map().get(
                                matched_pattern,
                                act_post_process_ctr)
                    if len(quants[arg.name]) > 0:
                        _, last_act_post_process_ctr = quants[arg.name][-1]
                        if act_post_process_ctr == last_act_post_process_ctr:
                            # we won't add act_post_process_ctr if it is the same as the
                            # one
                            return visit_arg
                    quants[arg.name].append((
                        DefaultQuantizeHandler(self, arg), act_post_process_ctr))
            return visit_arg

        for node in graph.nodes:
            if node.name in matches:
                root_node, matched_nodes, matched_pattern, quantize_handler, \
                    qconfig = matches[node.name]
                if root_node is node and \
                        quantize_handler.input_output_observed():
                    # matched_nodes[-1] is the first op in the sequence and
                    # matched_nodes[0] is the last op in the sequence
                    # inputs
                    # matched_pattern is set to None for inputs because
                    # we only want to select QuantizeHandler object based
                    # on pattern for output, inputs will always use
                    # DefaultQuantizeHandler
                    map_arg(matched_nodes[-1].args, visit(matched_nodes[-1],
                            None, qconfig))
                    map_arg(matched_nodes[-1].kwargs, visit(matched_nodes[-1],
                            None, qconfig))

                    # output
                    # we don't insert observer for output of standalone module
                    if not isinstance(
                            quantize_handler, StandaloneModuleQuantizeHandler):
                        # passing in matched_pattern here so that we can
                        # customize activation_post_process constructor for
                        # output based on the pattern, e.g.
                        # for sigmoid op we'll use
                        # default_affine_fixed_qparam_fake_quant
                        map_arg(matched_nodes[0],
                                visit(None, matched_pattern, qconfig))
        return quants<|MERGE_RESOLUTION|>--- conflicted
+++ resolved
@@ -60,10 +60,6 @@
     CopyNodeQuantizeHandler,
     CustomModuleQuantizeHandler,
     DefaultQuantizeHandler,
-<<<<<<< HEAD
-    FixedQParamsOpQuantizeHandler,
-=======
->>>>>>> 8be5b1ca
     QuantizeHandler,
     StandaloneModuleQuantizeHandler,
 )
@@ -78,10 +74,7 @@
     graph_module_from_producer_nodes,
     assert_and_get_unique_device,
     node_return_type_is_int,
-<<<<<<< HEAD
-=======
     node_bool_tensor_arg_indexes,
->>>>>>> 8be5b1ca
 )
 
 from .qconfig_utils import (
@@ -112,8 +105,7 @@
         activation_post_process_map: Dict[str, List[str]],
         activation_post_process_indexes: Dict[str, int],
         env: Dict[Any, Any], observed_graph: Graph, load_arg: Callable,
-        observed_node_names_set: Set[str],
-        quants: Dict[str, List[Tuple[DefaultQuantizeHandler, Callable]]]):
+        observed_node_names_set: Set[str]):
     """Insert observer for node by modifying the observed_graph and
        attach observer module to the model
        Args:
@@ -122,14 +114,9 @@
     """
     # In eval mode fixed qparams node are the same as CopyNode and we
     # won't insert observer for them
-<<<<<<< HEAD
-    if not model.training and isinstance(observer, torch.quantization.FixedQParamsFakeQuantize):
-        return
-=======
     if not model.training:
         assert not isinstance(observer, torch.quantization.FixedQParamsFakeQuantize), \
             "Unexpected FixedQParamsFakeQuantize found when model.training is False."
->>>>>>> 8be5b1ca
     # respect device affinity when adding observers
     model_device = assert_and_get_unique_device(model)
     if model_device:
@@ -186,14 +173,9 @@
             prepare(standalone_module, sm_qconfig_dict, sm_prepare_config_dict)
         standalone_module_input_idxs = \
             observed_standalone_module._standalone_module_input_quantized_idxs.int().tolist()
-<<<<<<< HEAD
-        observed_standalone_module = ObservedStandaloneGraphModule(
-            observed_standalone_module, observed_standalone_module.graph)
-=======
         preserved_attributes = set(sm_prepare_config_dict.get("preserved_attributes", []))
         observed_standalone_module = ObservedStandaloneGraphModule(
             observed_standalone_module, observed_standalone_module.graph, preserved_attributes)
->>>>>>> 8be5b1ca
         parent_name, name = _parent_name(node.target)
         setattr(modules[parent_name], name,
                 observed_standalone_module)
@@ -224,130 +206,6 @@
     assert modules is not None
     # TODO: Add warnings in the quantize handlers that does not support fp16 quantization
     inserted_observer = False
-<<<<<<< HEAD
-    if activation_is_statically_quantized(qconfig):
-        if isinstance(quantize_handler, FixedQParamsOpQuantizeHandler) \
-                and model.training:
-            # we only insert fake quantize module in qat
-            assert pattern is not None
-            if activation_dtype(qconfig) == torch.float16:
-                activation_post_process_ctr = qconfig.activation
-            else:
-                activation_post_process_ctr = \
-                    get_default_output_activation_post_process_map().get(
-                        pattern, None)
-            assert activation_post_process_ctr is not None, \
-                "activation_post_process constructor not provided " + \
-                "for pattern:" + str(pattern)
-            insert_observer(
-                node, activation_post_process_ctr(),
-                model, activation_post_process_map,
-                activation_post_process_indexes,
-                env, observed_graph,
-                load_arg, observed_node_names_set, quants)
-            inserted_observer = True
-        elif (isinstance(quantize_handler,
-                         FixedQParamsOpQuantizeHandler) and
-              not model.training):
-            # inserting observers for output of observed module, or
-            # mark the output as observed
-            assert node.op in [
-                'call_module',
-                'call_function',
-                'call_method'], \
-                'FixedQParamsQuantizeHandler of type ' + node.op + ' is not handled'
-
-            def is_observed(input_arg):
-                if isinstance(input_arg, Node):
-                    return input_arg.name in observed_node_names_set
-                elif isinstance(input_arg, list):
-                    return all(map(is_observed, input_arg))
-
-            # insert observers for fixedqparams ops like sigmoid, since
-            # it supports fp16 static quantization
-            if isinstance(quantize_handler, FixedQParamsOpQuantizeHandler) and \
-               activation_dtype(qconfig) == torch.float16:
-                insert_observer(
-                    node, qconfig.activation(),
-                    model, activation_post_process_map,
-                    activation_post_process_indexes,
-                    env, observed_graph,
-                    load_arg, observed_node_names_set, quants)
-                inserted_observer = True
-            else:
-                # propagate observed property from input
-                if is_observed(node.args[0]):
-                    observed_node_names_set.add(node.name)
-                    inserted_observer = True
-        elif (isinstance(quantize_handler, BinaryOpQuantizeHandler) and
-              quantize_handler.num_tensor_args == 1):
-            assert matched_nodes is not None
-            input_node = matched_nodes[-1]  # first node in the sequence
-
-            def input_is_observed(arg):
-                return (isinstance(arg, Node) and
-                        arg.name in observed_node_names_set)
-            # This is checking if one of the argument of add/mul
-            # is an observed node
-            # If both of the inputs are number,
-            # we will not consider the output to be observed
-            if (input_is_observed(input_node.args[0]) or
-                    input_is_observed(input_node.args[1])):
-                observed_node_names_set.add(node.name)
-                inserted_observer = True
-
-            if activation_dtype(qconfig) == torch.float16:
-                # observer for outputs
-                new_observer = qconfig.activation()
-                insert_observer(
-                    node, new_observer, model,
-                    activation_post_process_map,
-                    activation_post_process_indexes,
-                    env, observed_graph,
-                    load_arg, observed_node_names_set, quants)
-                inserted_observer = True
-        elif isinstance(quantize_handler,
-                        StandaloneModuleQuantizeHandler):
-            assert node.op == "call_module"
-            assert isinstance(node.target, str)
-            sm_out_qidxs = modules[node.target]._standalone_module_output_quantized_idxs.tolist()  # type: ignore[operator]
-            output_is_quantized = 0 in sm_out_qidxs
-
-            if output_is_quantized:
-                observed_node_names_set.add(node.name)
-        elif (quantize_handler.all_node_args_are_tensors and
-              input_output_observed(quantize_handler)):
-            # observer for outputs
-            new_observer = qconfig.activation()
-            insert_observer(
-                node, new_observer, model,
-                activation_post_process_map,
-                activation_post_process_indexes,
-                env, observed_graph,
-                load_arg, observed_node_names_set, quants)
-            inserted_observer = True
-
-        # insert observer for input of standalone module
-        if standalone_module_input_idxs is not None:
-            for idx in standalone_module_input_idxs:
-                if node.args[idx].name not in observed_node_names_set:  # type: ignore[union-attr]
-                    new_observer = qconfig.activation()
-                    insert_observer(
-                        node, new_observer, model,
-                        activation_post_process_map,
-                        activation_post_process_indexes,
-                        env, observed_graph,
-                        load_arg, observed_node_names_set, quants)
-                    inserted_observer = True
-
-        # we already inserted activation_post_process for the outputvalue
-        # which is the same as the input value of the next op, so we
-        # can skip inserting one activation_post_process for the input
-        if node.name in quants and inserted_observer:
-            quants[node.name].pop(0)
-
-def insert_observer_for_input_arg_of_observed_node(
-=======
     if not activation_is_statically_quantized(qconfig):
         return
 
@@ -405,7 +263,6 @@
         quants[node.name].pop(0)
 
 def maybe_insert_observer_for_input_arg_of_observed_node(
->>>>>>> 8be5b1ca
         node: Node, observed_node_names_set: Set[str],
         quants: Dict[str, List[Tuple[DefaultQuantizeHandler, Callable]]],
         model: torch.nn.Module,
@@ -421,27 +278,16 @@
                     node, activation_post_process_ctr(),
                     model, activation_post_process_map,
                     activation_post_process_indexes,
-<<<<<<< HEAD
-                    env, observed_graph, load_arg, observed_node_names_set, quants)
-
-def insert_observer_for_output_of_model(
-=======
                     env, observed_graph, load_arg, observed_node_names_set)
 
 def maybe_insert_observer_for_output_of_model(
->>>>>>> 8be5b1ca
         node: Node,
         model: torch.nn.Module,
         qconfig_map: Dict[str, QConfigAny],
         activation_post_process_map: Dict[str, List[str]],
         activation_post_process_indexes: Dict[str, int],
         env: Dict[Any, Any], observed_graph: Graph, load_arg: Callable,
-<<<<<<< HEAD
-        observed_node_names_set: Set[str],
-        quants: Dict[str, List[Tuple[DefaultQuantizeHandler, Callable]]]):
-=======
         observed_node_names_set: Set[str]):
->>>>>>> 8be5b1ca
     if isinstance(node, Node):
         assert qconfig_map is not None
         local_qconfig = qconfig_map[node.name]
@@ -453,43 +299,25 @@
                 model,
                 activation_post_process_map,
                 activation_post_process_indexes,
-<<<<<<< HEAD
-                env, observed_graph, load_arg, observed_node_names_set, quants)
-    elif isinstance(node, list) or isinstance(node, tuple):
-        for n in node:
-            insert_observer_for_output_of_model(
-=======
                 env, observed_graph, load_arg, observed_node_names_set)
     elif isinstance(node, list) or isinstance(node, tuple):
         for n in node:
             maybe_insert_observer_for_output_of_model(
->>>>>>> 8be5b1ca
                 n,
                 model,
                 qconfig_map,
                 activation_post_process_map,
                 activation_post_process_indexes,
-<<<<<<< HEAD
-                env, observed_graph, load_arg, observed_node_names_set, quants)
-    elif isinstance(node, dict):
-        for n in node.values():
-            insert_observer_for_output_of_model(
-=======
                 env, observed_graph, load_arg, observed_node_names_set)
     elif isinstance(node, dict):
         for n in node.values():
             maybe_insert_observer_for_output_of_model(
->>>>>>> 8be5b1ca
                 n,
                 model,
                 qconfig_map,
                 activation_post_process_map,
                 activation_post_process_indexes,
-<<<<<<< HEAD
-                env, observed_graph, load_arg, observed_node_names_set, quants)
-=======
                 env, observed_graph, load_arg, observed_node_names_set)
->>>>>>> 8be5b1ca
     else:
         raise Exception("hardcoding output to be quantized not supported: " + str(type(node)))
 
@@ -526,21 +354,13 @@
             output_node_seen_cnt += 1
             if cur_output_node_idx in output_quantized_idxs:
                 prev_node = node.args[0]
-<<<<<<< HEAD
-                insert_observer_for_output_of_model(
-=======
                 maybe_insert_observer_for_output_of_model(
->>>>>>> 8be5b1ca
                     prev_node,
                     model,
                     qconfig_map,
                     activation_post_process_map,
                     activation_post_process_indexes,
-<<<<<<< HEAD
-                    env, observed_graph, load_arg, observed_node_names_set, quants)
-=======
                     env, observed_graph, load_arg, observed_node_names_set)
->>>>>>> 8be5b1ca
 
             observed_graph.output(load_arg(node.args[0]))
             result_node = node
@@ -561,11 +381,7 @@
                     maybe_insert_observer_for_special_module(
                         obj, modules, prepare_custom_config_dict, qconfig,
                         node)
-<<<<<<< HEAD
-                insert_observer_for_output_of_the_node(
-=======
                 maybe_insert_observer_for_output_of_the_node(
->>>>>>> 8be5b1ca
                     node, obj, qconfig, modules, model, pattern,
                     activation_post_process_map,
                     activation_post_process_indexes,
@@ -582,11 +398,7 @@
                 observed_node_names_set.add(node.name)
                 continue
 
-<<<<<<< HEAD
-        insert_observer_for_input_arg_of_observed_node(
-=======
         maybe_insert_observer_for_input_arg_of_observed_node(
->>>>>>> 8be5b1ca
             node, observed_node_names_set, quants,
             model, activation_post_process_map,
             activation_post_process_indexes,
@@ -607,28 +419,18 @@
         return all([in_nodes(arg, nodes) for arg in a])
     return False
 
-<<<<<<< HEAD
-def handle_copy_nodes(
-        observed_graph: Graph, matches: Dict[str, MatchResult],
-        quants: Dict[str, List[Tuple[DefaultQuantizeHandler, Callable]]],
-=======
 def is_activation_post_process_node(node: Node, modules: Dict[str, torch.nn.Module]) -> bool:
     return node.op == "call_module" and \
         is_activation_post_process(modules[str(node.target)])
 
 def handle_copy_nodes(
         observed_graph: Graph, matches: Dict[str, MatchResult],
->>>>>>> 8be5b1ca
         qconfig_map: Dict[str, QConfigAny],
         activation_post_process_map: Dict[str, List[str]],
         modules: Dict[str, torch.nn.Module]):
     observed_nodes: Set[Node] = set()
     copy_nodes: Set[Node] = set()
-<<<<<<< HEAD
-    non_tensor_input_binary_op_nodes: Set[Node] = set()
-=======
     non_tensor_input_nodes: Set[Node] = set()
->>>>>>> 8be5b1ca
     unmatched_nodes: Set[Node] = set()
     actpp_to_remove: Set[Node] = set()
     env: Dict[Any, Any] = {}
@@ -642,11 +444,7 @@
         root_node, matched_nodes, pattern, quantize_handler, qconfig = matches.get(
             node.name, (None, None, None, None, None))
 
-<<<<<<< HEAD
-        if node.op == "call_module" and is_activation_post_process(modules[node.target]):
-=======
         if is_activation_post_process_node(node, modules):
->>>>>>> 8be5b1ca
             # rule 1: if the input of a copy node is observed, we won't need to
             # insert observer for the output of copy node
             if in_nodes(node.args[0], copy_nodes) and in_nodes(node.args[0], observed_nodes):
@@ -654,27 +452,16 @@
                 # an observed copy node
                 actpp_to_remove.add(node)
 
-<<<<<<< HEAD
-            # rule 2: if the previous node is a binary op without tensor input, we can remove the observer
-            if in_nodes(node.args[0], non_tensor_input_binary_op_nodes):
-=======
             # rule 2: if the previous node is an op without tensor input, we can remove the observer
             if in_nodes(node.args[0], non_tensor_input_nodes):
->>>>>>> 8be5b1ca
                 actpp_to_remove.add(node)
             observed_nodes.add(node)
 
         if root_node is node and qconfig is not None:
-<<<<<<< HEAD
-            if isinstance(quantize_handler, CopyNodeQuantizeHandler):
-                copy_nodes.add(node)
-                # if previous node is observed, the copy node will be observed as well
-=======
             # recording copy nodes in the graph
             if isinstance(quantize_handler, CopyNodeQuantizeHandler):
                 copy_nodes.add(node)
                 # rule 3: if previous node is observed, the copy node will be observed as well
->>>>>>> 8be5b1ca
                 if in_nodes(node.args[0], observed_nodes):
                     prev_node = node.args[0]
                     if (
@@ -683,11 +470,7 @@
                         is_activation_post_process(modules[prev_node.target])  # type: ignore[index]
                     ):
                         prev_prev_node = prev_node.args[0]
-<<<<<<< HEAD
-                        # If previous node is unmatched, the input to copy node should not
-=======
                         # rule 3.1: If previous node is unmatched, the input to copy node should not
->>>>>>> 8be5b1ca
                         # be observed. For example, in the pattern of
                         #
                         # user_node_unmatched -> obs -> copy_node_matched -> next_node
@@ -701,17 +484,6 @@
                             observed_nodes.add(node)
                     else:
                         observed_nodes.add(node)
-<<<<<<< HEAD
-
-
-        if all_node_args_have_no_tensors(node, modules, cache_for_no_tensor_check):
-            non_tensor_input_binary_op_nodes.add(node)
-        if root_node is None and node.op != 'placeholder':
-            unmatched_nodes.add(node)
-
-        # rule 3: for special node, we'll just remove observer for its input
-        special_nodes = [
-=======
         elif root_node is None and node.op != 'placeholder':
             # rule 4: remove observer for getitem if it is followed by an unmatched node
             if len(node.args) > 0:
@@ -732,7 +504,6 @@
             # Note: observer placement for getitem is handled in multiple places
             # since we may need to remove the observer for input and output of getitem
             # the handling can be simplified if we support querying type of Proxy
->>>>>>> 8be5b1ca
             ("call_function", operator.getitem),
         ]
         if (node.op, node.target) in special_nodes:
@@ -744,8 +515,6 @@
                     if node in copy_nodes:
                         copy_nodes.remove(node)
 
-<<<<<<< HEAD
-=======
         # rule 6: remove observers for inputs of masked_fill since
         # it is boolean Tensor
         # TODO: we need type info from proxy, what type of Tensor this is
@@ -763,7 +532,6 @@
                     else:
                         break
 
->>>>>>> 8be5b1ca
     for node in observed_graph.nodes:
         if node.op == "output":
             result_graph.output(map_arg(node.args[0], load_arg))
@@ -776,10 +544,6 @@
 
 def handle_cat_nodes(
         model: torch.nn.Module, observed_graph: Graph, matches: Dict[str, MatchResult],
-<<<<<<< HEAD
-        quants: Dict[str, List[Tuple[DefaultQuantizeHandler, Callable]]],
-=======
->>>>>>> 8be5b1ca
         activation_post_process_map: Dict[str, List[str]],
         modules: Dict[str, torch.nn.Module]):
     observed_nodes: Set[Node] = set()
@@ -1052,11 +816,7 @@
             model, observed_graph, standalone_module_names, standalone_module_classes,
             custom_module_classes)
         observed_graph = handle_copy_nodes(
-<<<<<<< HEAD
-            observed_graph, matches, quants, self.qconfig_map,
-=======
             observed_graph, matches, self.qconfig_map,
->>>>>>> 8be5b1ca
             self.activation_post_process_map, self.modules)
 
         self.modules = dict(model.named_modules())
@@ -1064,20 +824,12 @@
             model, observed_graph, standalone_module_names, standalone_module_classes,
             custom_module_classes)
         observed_graph = handle_cat_nodes(
-<<<<<<< HEAD
-            model, observed_graph, matches, quants, self.activation_post_process_map,
-            self.modules)
-
-        self.save_state(model)
-        model = ObservedGraphModule(model, observed_graph)
-=======
             model, observed_graph, matches, self.activation_post_process_map,
             self.modules)
 
         self.save_state(model)
         preserved_attributes = set(prepare_custom_config_dict.get("preserved_attributes", []))
         model = ObservedGraphModule(model, observed_graph, preserved_attributes)
->>>>>>> 8be5b1ca
         if is_standalone_module:
             assert result_node is not None
             assert isinstance(result_node.args[0], Node), \
@@ -1180,12 +932,6 @@
             model.graph, self.modules, self.patterns,
             custom_module_classes=custom_module_classes)
 
-<<<<<<< HEAD
-        quants: Dict[str, List[Tuple[DefaultQuantizeHandler, Callable]]] = \
-            self._find_quants(model.graph, self.modules, matches)
-
-=======
->>>>>>> 8be5b1ca
         self.quantized_graph = Graph()
         env: Dict[str, Node] = {}
         # TODO: merge quant_env with env
@@ -1306,14 +1052,7 @@
             # of FixedQParamsQuantizeHandler
             # TODO: we may want to try to remove the special case here
             # as well
-<<<<<<< HEAD
-            if type(obj) in [
-                    CopyNodeQuantizeHandler,
-                    FixedQParamsOpQuantizeHandler
-            ]:
-=======
             if obj.should_mark_output_quantized_from_input_quantized_status():
->>>>>>> 8be5b1ca
                 assert node.op in [
                     'call_module',
                     'call_function',
@@ -1326,13 +1065,7 @@
             # and activation is fp16 (since we will output fp32 currently for fp16
             # converter
             if not activation_is_int8_quantized(qconfig) or \
-<<<<<<< HEAD
-               not input_output_observed(obj):
-=======
                not obj.input_output_observed():
-                quantized = False
-            if node_return_type_is_int(node):
->>>>>>> 8be5b1ca
                 quantized = False
             if node_return_type_is_int(node):
                 quantized = False
@@ -1485,12 +1218,8 @@
         # removes qconfig and activation_post_process modules
         if _remove_qconfig_flag:
             _remove_qconfig(model)
-<<<<<<< HEAD
-        model = QuantizedGraphModule(model, act_post_process_removed_graph)
-=======
         preserved_attributes = set(convert_custom_config_dict.get("preserved_attributes", []))
         model = QuantizedGraphModule(model, act_post_process_removed_graph, preserved_attributes)
->>>>>>> 8be5b1ca
         return model
 
     # Trace back from the weight node util we hit getattr, reconstruct the
@@ -1542,11 +1271,7 @@
             else:
                 # copy other nodes
                 env[node.name] = folded_graph.node_copy(node, load_arg)
-<<<<<<< HEAD
-        quantized = QuantizedGraphModule(quantized_root, folded_graph)
-=======
         quantized = QuantizedGraphModule(quantized_root, folded_graph, quantized_root.preserved_attr_names)
->>>>>>> 8be5b1ca
         return quantized
 
     def _fold_quant_dequant(self, quantized: QuantizedGraphModule) -> QuantizedGraphModule:
@@ -1642,14 +1367,6 @@
                     if is_match(modules, node, pattern):
                         skip_this_match = False
                         if value is BinaryOpQuantizeHandler:
-<<<<<<< HEAD
-                            use_copy_node = all_node_args_have_no_tensors(node, modules, cache_for_no_tensor_check)
-                            if use_copy_node:
-                                # TODO(future PR): update the pattern to quantize
-                                # handler logic to take this into account.
-                                value = CopyNodeQuantizeHandler  # type: ignore[assignment]
-=======
->>>>>>> 8be5b1ca
 
                             # to properly check for dtype support, we need to
                             # navigate to the base node of an add-relu or mul-relu
