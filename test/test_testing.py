import collections
import functools
import itertools
import math
import os
import random
<<<<<<< HEAD
import unittest
import numpy as np
=======
import re
import unittest
from typing import Any, Callable, Iterator, List, Tuple

import torch
>>>>>>> ec502873

from torch.testing._internal.common_utils import \
    (IS_SANDCASTLE, IS_WINDOWS, TestCase, make_tensor, run_tests, skipIfRocm, slowTest)
from torch.testing._internal.framework_utils import calculate_shards
from torch.testing._internal.common_device_type import \
    (PYTORCH_TESTING_DEVICE_EXCEPT_FOR_KEY, PYTORCH_TESTING_DEVICE_ONLY_FOR_KEY, dtypes,
     get_device_type_test_bases, instantiate_device_type_tests, onlyCPU, onlyCUDA, onlyOnCPUAndCUDA)
from torch.testing._asserts import UsageError

# For testing TestCase methods and torch.testing functions
class TestTesting(TestCase):
    # Ensure that assertEqual handles numpy arrays properly
    @dtypes(*(torch.testing.get_all_dtypes(include_half=True, include_bfloat16=False,
                                           include_bool=True, include_complex=True)))
    def test_assertEqual_numpy(self, device, dtype):
        S = 10
        test_sizes = [
            (),
            (0,),
            (S,),
            (S, S),
            (0, S),
            (S, 0)]
        for test_size in test_sizes:
            a = make_tensor(test_size, device, dtype, low=-5, high=5)
            a_n = a.cpu().numpy()
            msg = f'size: {test_size}'
            self.assertEqual(a_n, a, rtol=0, atol=0, msg=msg)
            self.assertEqual(a, a_n, rtol=0, atol=0, msg=msg)
            self.assertEqual(a_n, a_n, rtol=0, atol=0, msg=msg)

    # Tests that when rtol or atol (including self.precision) is set, then
    # the other is zeroed.
    # TODO: this is legacy behavior and should be updated after test
    # precisions are reviewed to be consistent with torch.isclose.
    @onlyOnCPUAndCUDA
    def test__comparetensors_legacy(self, device):
        a = torch.tensor((10000000.,))
        b = torch.tensor((10000002.,))

        x = torch.tensor((1.,))
        y = torch.tensor((1. + 1e-5,))

        # Helper for reusing the tensor values as scalars
        def _scalar_helper(a, b, rtol=None, atol=None):
            return self._compareScalars(a.item(), b.item(), rtol=rtol, atol=atol)

        for op in (self._compareTensors, _scalar_helper):
            # Tests default
            result, debug_msg = op(a, b)
            self.assertTrue(result)

            # Tests setting atol
            result, debug_msg = op(a, b, atol=2, rtol=0)
            self.assertTrue(result)

            # Tests setting atol too small
            result, debug_msg = op(a, b, atol=1, rtol=0)
            self.assertFalse(result)

            # Tests setting rtol too small
            result, debug_msg = op(x, y, atol=0, rtol=1.05e-5)
            self.assertTrue(result)

            # Tests setting rtol too small
            result, debug_msg = op(x, y, atol=0, rtol=1e-5)
            self.assertFalse(result)

    @onlyOnCPUAndCUDA
    def test__comparescalars_debug_msg(self, device):
        # float x float
        result, debug_msg = self._compareScalars(4., 7.)
        expected_msg = ("Comparing 4.0 and 7.0 gives a difference of 3.0, "
                        "but the allowed difference with rtol=1.3e-06 and "
                        "atol=1e-05 is only 1.9100000000000003e-05!")
        self.assertEqual(debug_msg, expected_msg)

        # complex x complex, real difference
        result, debug_msg = self._compareScalars(complex(1, 3), complex(3, 1))
        expected_msg = ("Comparing the real part 1.0 and 3.0 gives a difference "
                        "of 2.0, but the allowed difference with rtol=1.3e-06 "
                        "and atol=1e-05 is only 1.39e-05!")
        self.assertEqual(debug_msg, expected_msg)

        # complex x complex, imaginary difference
        result, debug_msg = self._compareScalars(complex(1, 3), complex(1, 5.5))
        expected_msg = ("Comparing the imaginary part 3.0 and 5.5 gives a "
                        "difference of 2.5, but the allowed difference with "
                        "rtol=1.3e-06 and atol=1e-05 is only 1.715e-05!")
        self.assertEqual(debug_msg, expected_msg)

        # complex x int
        result, debug_msg = self._compareScalars(complex(1, -2), 1)
        expected_msg = ("Comparing the imaginary part -2.0 and 0.0 gives a "
                        "difference of 2.0, but the allowed difference with "
                        "rtol=1.3e-06 and atol=1e-05 is only 1e-05!")
        self.assertEqual(debug_msg, expected_msg)

        # NaN x NaN, equal_nan=False
        result, debug_msg = self._compareScalars(float('nan'), float('nan'), equal_nan=False)
        expected_msg = ("Found nan and nan while comparing and either one is "
                        "nan and the other isn't, or both are nan and equal_nan "
                        "is False")
        self.assertEqual(debug_msg, expected_msg)

    # Checks that compareTensors provides the correct debug info
    @onlyOnCPUAndCUDA
    def test__comparetensors_debug_msg(self, device):
        # Acquires atol that will be used
        atol = max(1e-05, self.precision)

        # Checks float tensor comparisons (2D tensor)
        a = torch.tensor(((0, 6), (7, 9)), device=device, dtype=torch.float32)
        b = torch.tensor(((0, 7), (7, 22)), device=device, dtype=torch.float32)
        result, debug_msg = self._compareTensors(a, b)
        expected_msg = ("With rtol=1.3e-06 and atol={0}, found 2 element(s) (out of 4) "
                        "whose difference(s) exceeded the margin of error (including 0 nan comparisons). "
                        "The greatest difference was 13.0 (9.0 vs. 22.0), "
                        "which occurred at index (1, 1).").format(atol)
        self.assertEqual(debug_msg, expected_msg)

        # Checks float tensor comparisons (with extremal values)
        a = torch.tensor((float('inf'), 5, float('inf')), device=device, dtype=torch.float32)
        b = torch.tensor((float('inf'), float('nan'), float('-inf')), device=device, dtype=torch.float32)
        result, debug_msg = self._compareTensors(a, b)
        expected_msg = ("With rtol=1.3e-06 and atol={0}, found 2 element(s) (out of 3) "
                        "whose difference(s) exceeded the margin of error (including 1 nan comparisons). "
                        "The greatest difference was nan (5.0 vs. nan), "
                        "which occurred at index 1.").format(atol)
        self.assertEqual(debug_msg, expected_msg)

        # Checks float tensor comparisons (with finite vs nan differences)
        a = torch.tensor((20, -6), device=device, dtype=torch.float32)
        b = torch.tensor((-1, float('nan')), device=device, dtype=torch.float32)
        result, debug_msg = self._compareTensors(a, b)
        expected_msg = ("With rtol=1.3e-06 and atol={0}, found 2 element(s) (out of 2) "
                        "whose difference(s) exceeded the margin of error (including 1 nan comparisons). "
                        "The greatest difference was nan (-6.0 vs. nan), "
                        "which occurred at index 1.").format(atol)
        self.assertEqual(debug_msg, expected_msg)

        # Checks int tensor comparisons (1D tensor)
        a = torch.tensor((1, 2, 3, 4), device=device)
        b = torch.tensor((2, 5, 3, 4), device=device)
        result, debug_msg = self._compareTensors(a, b)
        expected_msg = ("Found 2 different element(s) (out of 4), "
                        "with the greatest difference of 3 (2 vs. 5) "
                        "occuring at index 1.")
        self.assertEqual(debug_msg, expected_msg)

        # Checks bool tensor comparisons (0D tensor)
        a = torch.tensor((True), device=device)
        b = torch.tensor((False), device=device)
        result, debug_msg = self._compareTensors(a, b)
        expected_msg = ("Found 1 different element(s) (out of 1), "
                        "with the greatest difference of 1 (1 vs. 0) "
                        "occuring at index 0.")
        self.assertEqual(debug_msg, expected_msg)

        # Checks complex tensor comparisons (real part)
        a = torch.tensor((1 - 1j, 4 + 3j), device=device)
        b = torch.tensor((1 - 1j, 1 + 3j), device=device)
        result, debug_msg = self._compareTensors(a, b)
        expected_msg = ("Real parts failed to compare as equal! "
                        "With rtol=1.3e-06 and atol={0}, "
                        "found 1 element(s) (out of 2) whose difference(s) exceeded the "
                        "margin of error (including 0 nan comparisons). The greatest difference was "
                        "3.0 (4.0 vs. 1.0), which occurred at index 1.").format(atol)
        self.assertEqual(debug_msg, expected_msg)

        # Checks complex tensor comparisons (imaginary part)
        a = torch.tensor((1 - 1j, 4 + 3j), device=device)
        b = torch.tensor((1 - 1j, 4 - 21j), device=device)
        result, debug_msg = self._compareTensors(a, b)
        expected_msg = ("Imaginary parts failed to compare as equal! "
                        "With rtol=1.3e-06 and atol={0}, "
                        "found 1 element(s) (out of 2) whose difference(s) exceeded the "
                        "margin of error (including 0 nan comparisons). The greatest difference was "
                        "24.0 (3.0 vs. -21.0), which occurred at index 1.").format(atol)
        self.assertEqual(debug_msg, expected_msg)

        # Checks size mismatch
        a = torch.tensor((1, 2), device=device)
        b = torch.tensor((3), device=device)
        result, debug_msg = self._compareTensors(a, b)
        expected_msg = ("Attempted to compare equality of tensors "
                        "with different sizes. Got sizes torch.Size([2]) and torch.Size([]).")
        self.assertEqual(debug_msg, expected_msg)

        # Checks dtype mismatch
        a = torch.tensor((1, 2), device=device, dtype=torch.long)
        b = torch.tensor((1, 2), device=device, dtype=torch.float32)
        result, debug_msg = self._compareTensors(a, b, exact_dtype=True)
        expected_msg = ("Attempted to compare equality of tensors "
                        "with different dtypes. Got dtypes torch.int64 and torch.float32.")
        self.assertEqual(debug_msg, expected_msg)

        # Checks device mismatch
        if self.device_type == 'cuda':
            a = torch.tensor((5), device='cpu')
            b = torch.tensor((5), device=device)
            result, debug_msg = self._compareTensors(a, b, exact_device=True)
            expected_msg = ("Attempted to compare equality of tensors "
                            "on different devices! Got devices cpu and cuda:0.")
            self.assertEqual(debug_msg, expected_msg)

    # Helper for testing _compareTensors and _compareScalars
    # Works on single element tensors
    def _comparetensors_helper(self, tests, device, dtype, equal_nan, exact_dtype=True, atol=1e-08, rtol=1e-05):
        for test in tests:
            a = torch.tensor((test[0],), device=device, dtype=dtype)
            b = torch.tensor((test[1],), device=device, dtype=dtype)

            # Tensor x Tensor comparison
            compare_result, debug_msg = self._compareTensors(a, b, rtol=rtol, atol=atol,
                                                             equal_nan=equal_nan,
                                                             exact_dtype=exact_dtype)
            self.assertEqual(compare_result, test[2])

            # Scalar x Scalar comparison
            compare_result, debug_msg = self._compareScalars(a.item(), b.item(),
                                                             rtol=rtol, atol=atol,
                                                             equal_nan=equal_nan)
            self.assertEqual(compare_result, test[2])

    def _isclose_helper(self, tests, device, dtype, equal_nan, atol=1e-08, rtol=1e-05):
        for test in tests:
            a = torch.tensor((test[0],), device=device, dtype=dtype)
            b = torch.tensor((test[1],), device=device, dtype=dtype)

            actual = torch.isclose(a, b, equal_nan=equal_nan, atol=atol, rtol=rtol)
            expected = test[2]
            self.assertEqual(actual.item(), expected)

    # torch.close is not implemented for bool tensors
    # see https://github.com/pytorch/pytorch/issues/33048
    def test_isclose_comparetensors_bool(self, device):
        tests = (
            (True, True, True),
            (False, False, True),
            (True, False, False),
            (False, True, False),
        )

        with self.assertRaises(RuntimeError):
            self._isclose_helper(tests, device, torch.bool, False)

        self._comparetensors_helper(tests, device, torch.bool, False)

    @dtypes(torch.uint8,
            torch.int8, torch.int16, torch.int32, torch.int64)
    def test_isclose_comparetensors_integer(self, device, dtype):
        tests = (
            (0, 0, True),
            (0, 1, False),
            (1, 0, False),
        )

        self._isclose_helper(tests, device, dtype, False)

        # atol and rtol tests
        tests = [
            (0, 1, True),
            (1, 0, False),
            (1, 3, True),
        ]

        self._isclose_helper(tests, device, dtype, False, atol=.5, rtol=.5)
        self._comparetensors_helper(tests, device, dtype, False, atol=.5, rtol=.5)

        if dtype is torch.uint8:
            tests = [
                (-1, 1, False),
                (1, -1, False)
            ]
        else:
            tests = [
                (-1, 1, True),
                (1, -1, True)
            ]

        self._isclose_helper(tests, device, dtype, False, atol=1.5, rtol=.5)
        self._comparetensors_helper(tests, device, dtype, False, atol=1.5, rtol=.5)

    @onlyOnCPUAndCUDA
    @dtypes(torch.float16, torch.float32, torch.float64)
    def test_isclose_comparetensors_float(self, device, dtype):
        tests = (
            (0, 0, True),
            (0, -1, False),
            (float('inf'), float('inf'), True),
            (-float('inf'), float('inf'), False),
            (float('inf'), float('nan'), False),
            (float('nan'), float('nan'), False),
            (0, float('nan'), False),
            (1, 1, True),
        )

        self._isclose_helper(tests, device, dtype, False)
        self._comparetensors_helper(tests, device, dtype, False)

        # atol and rtol tests
        eps = 1e-2 if dtype is torch.half else 1e-6
        tests = (
            (0, 1, True),
            (0, 1 + eps, False),
            (1, 0, False),
            (1, 3, True),
            (1 - eps, 3, False),
            (-.25, .5, True),
            (-.25 - eps, .5, False),
            (.25, -.5, True),
            (.25 + eps, -.5, False),
        )

        self._isclose_helper(tests, device, dtype, False, atol=.5, rtol=.5)
        self._comparetensors_helper(tests, device, dtype, False, atol=.5, rtol=.5)

        # equal_nan = True tests
        tests = (
            (0, float('nan'), False),
            (float('inf'), float('nan'), False),
            (float('nan'), float('nan'), True),
        )

        self._isclose_helper(tests, device, dtype, True)

        self._comparetensors_helper(tests, device, dtype, True)

    # torch.close with equal_nan=True is not implemented for complex inputs
    # see https://github.com/numpy/numpy/issues/15959
    # Note: compareTensor will compare the real and imaginary parts of a
    # complex tensors separately, unlike isclose.
    @dtypes(torch.complex64, torch.complex128)
    def test_isclose_comparetensors_complex(self, device, dtype):
        tests = (
            (complex(1, 1), complex(1, 1 + 1e-8), True),
            (complex(0, 1), complex(1, 1), False),
            (complex(1, 1), complex(1, 0), False),
            (complex(1, 1), complex(1, float('nan')), False),
            (complex(1, float('nan')), complex(1, float('nan')), False),
            (complex(1, 1), complex(1, float('inf')), False),
            (complex(float('inf'), 1), complex(1, float('inf')), False),
            (complex(-float('inf'), 1), complex(1, float('inf')), False),
            (complex(-float('inf'), 1), complex(float('inf'), 1), False),
            (complex(float('inf'), 1), complex(float('inf'), 1), True),
            (complex(float('inf'), 1), complex(float('inf'), 1 + 1e-4), False),
        )

        self._isclose_helper(tests, device, dtype, False)
        self._comparetensors_helper(tests, device, dtype, False)

        # atol and rtol tests

        # atol and rtol tests
        eps = 1e-6
        tests = (
            # Complex versions of float tests (real part)
            (complex(0, 0), complex(1, 0), True),
            (complex(0, 0), complex(1 + eps, 0), False),
            (complex(1, 0), complex(0, 0), False),
            (complex(1, 0), complex(3, 0), True),
            (complex(1 - eps, 0), complex(3, 0), False),
            (complex(-.25, 0), complex(.5, 0), True),
            (complex(-.25 - eps, 0), complex(.5, 0), False),
            (complex(.25, 0), complex(-.5, 0), True),
            (complex(.25 + eps, 0), complex(-.5, 0), False),
            # Complex versions of float tests (imaginary part)
            (complex(0, 0), complex(0, 1), True),
            (complex(0, 0), complex(0, 1 + eps), False),
            (complex(0, 1), complex(0, 0), False),
            (complex(0, 1), complex(0, 3), True),
            (complex(0, 1 - eps), complex(0, 3), False),
            (complex(0, -.25), complex(0, .5), True),
            (complex(0, -.25 - eps), complex(0, .5), False),
            (complex(0, .25), complex(0, -.5), True),
            (complex(0, .25 + eps), complex(0, -.5), False),
        )

        self._isclose_helper(tests, device, dtype, False, atol=.5, rtol=.5)
        self._comparetensors_helper(tests, device, dtype, False, atol=.5, rtol=.5)

        # atol and rtol tests for isclose
        tests = (
            # Complex-specific tests
            (complex(1, -1), complex(-1, 1), False),
            (complex(1, -1), complex(2, -2), True),
            (complex(-math.sqrt(2), math.sqrt(2)),
             complex(-math.sqrt(.5), math.sqrt(.5)), True),
            (complex(-math.sqrt(2), math.sqrt(2)),
             complex(-math.sqrt(.501), math.sqrt(.499)), False),
            (complex(2, 4), complex(1., 8.8523607), True),
            (complex(2, 4), complex(1., 8.8523607 + eps), False),
            (complex(1, 99), complex(4, 100), True),
        )

        self._isclose_helper(tests, device, dtype, False, atol=.5, rtol=.5)

        # atol and rtol tests for compareTensors
        tests = (
            (complex(1, -1), complex(-1, 1), False),
            (complex(1, -1), complex(2, -2), True),
            (complex(1, 99), complex(4, 100), False),
        )

        self._comparetensors_helper(tests, device, dtype, False, atol=.5, rtol=.5)

        # equal_nan = True tests
        tests = (
            (complex(1, 1), complex(1, float('nan')), False),
            (complex(float('nan'), 1), complex(1, float('nan')), False),
            (complex(float('nan'), 1), complex(float('nan'), 1), True),
        )

        with self.assertRaises(RuntimeError):
            self._isclose_helper(tests, device, dtype, True)

        self._comparetensors_helper(tests, device, dtype, True)

    # Tests that isclose with rtol or atol values less than zero throws a
    #   RuntimeError
    @dtypes(torch.bool, torch.uint8,
            torch.int8, torch.int16, torch.int32, torch.int64,
            torch.float16, torch.float32, torch.float64)
    def test_isclose_atol_rtol_greater_than_zero(self, device, dtype):
        t = torch.tensor((1,), device=device, dtype=dtype)

        with self.assertRaises(RuntimeError):
            torch.isclose(t, t, atol=-1, rtol=1)
        with self.assertRaises(RuntimeError):
            torch.isclose(t, t, atol=1, rtol=-1)
        with self.assertRaises(RuntimeError):
            torch.isclose(t, t, atol=-1, rtol=-1)

    @dtypes(torch.bool, torch.long, torch.float, torch.cfloat)
    def test_make_tensor(self, device, dtype):
        def check(size, low, high, requires_grad, noncontiguous):
            t = make_tensor(size, device, dtype, low=low, high=high,
                            requires_grad=requires_grad, noncontiguous=noncontiguous)

            self.assertEqual(t.shape, size)
            self.assertEqual(t.device, torch.device(device))
            self.assertEqual(t.dtype, dtype)

            low = -9 if low is None else low
            high = 9 if high is None else high

            if t.numel() > 0 and dtype in [torch.long, torch.float]:
                self.assertTrue(t.le(high).logical_and(t.ge(low)).all().item())

            if dtype in [torch.float, torch.cfloat]:
                self.assertEqual(t.requires_grad, requires_grad)
            else:
                self.assertFalse(t.requires_grad)

            if t.numel() > 1:
                self.assertEqual(t.is_contiguous(), not noncontiguous)
            else:
                self.assertTrue(t.is_contiguous())

        for size in (tuple(), (0,), (1,), (1, 1), (2,), (2, 3), (8, 16, 32)):
            check(size, None, None, False, False)
            check(size, 2, 4, True, True)

    def test_assert_messages(self, device):
        self.assertIsNone(self._get_assert_msg(msg=None))
        self.assertEqual("\nno_debug_msg", self._get_assert_msg("no_debug_msg"))
        self.assertEqual("no_user_msg", self._get_assert_msg(msg=None, debug_msg="no_user_msg"))
        self.assertEqual("debug_msg\nuser_msg", self._get_assert_msg(msg="user_msg", debug_msg="debug_msg"))

    # The following tests (test_cuda_assert_*) are added to ensure test suite terminates early
    # when CUDA assert was thrown. Because all subsequent test will fail if that happens.
    # These tests are slow because it spawn another process to run test suite.
    # See: https://github.com/pytorch/pytorch/issues/49019
    @onlyCUDA
    @slowTest
    def test_cuda_assert_should_stop_common_utils_test_suite(self, device):
        # test to ensure common_utils.py override has early termination for CUDA.
        stderr = TestCase.runWithPytorchAPIUsageStderr("""\
#!/usr/bin/env python

import torch
from torch.testing._internal.common_utils import (TestCase, run_tests, slowTest)

class TestThatContainsCUDAAssertFailure(TestCase):

    @slowTest
    def test_throw_unrecoverable_cuda_exception(self):
        x = torch.rand(10, device='cuda')
        # cause unrecoverable CUDA exception, recoverable on CPU
        y = x[torch.tensor([25])].cpu()

    @slowTest
    def test_trivial_passing_test_case_on_cpu_cuda(self):
        x1 = torch.tensor([0., 1.], device='cuda')
        x2 = torch.tensor([0., 1.], device='cpu')
        self.assertEqual(x1, x2)

if __name__ == '__main__':
    run_tests()
""")
        # should capture CUDA error
        self.assertIn('CUDA error: device-side assert triggered', stderr)
        # should run only 1 test because it throws unrecoverable error.
        self.assertIn('Ran 1 test', stderr)


    @onlyCUDA
    @slowTest
    def test_cuda_assert_should_stop_common_device_type_test_suite(self, device):
        # test to ensure common_device_type.py override has early termination for CUDA.
        stderr = TestCase.runWithPytorchAPIUsageStderr("""\
#!/usr/bin/env python

import torch
from torch.testing._internal.common_utils import (TestCase, run_tests, slowTest)
from torch.testing._internal.common_device_type import instantiate_device_type_tests

class TestThatContainsCUDAAssertFailure(TestCase):

    @slowTest
    def test_throw_unrecoverable_cuda_exception(self, device):
        x = torch.rand(10, device=device)
        # cause unrecoverable CUDA exception, recoverable on CPU
        y = x[torch.tensor([25])].cpu()

    @slowTest
    def test_trivial_passing_test_case_on_cpu_cuda(self, device):
        x1 = torch.tensor([0., 1.], device=device)
        x2 = torch.tensor([0., 1.], device='cpu')
        self.assertEqual(x1, x2)

instantiate_device_type_tests(
    TestThatContainsCUDAAssertFailure,
    globals(),
    only_for='cuda'
)

if __name__ == '__main__':
    run_tests()
""")
        # should capture CUDA error
        self.assertIn('CUDA error: device-side assert triggered', stderr)
        # should run only 1 test because it throws unrecoverable error.
        self.assertIn('Ran 1 test', stderr)


    @onlyCUDA
    @slowTest
    def test_cuda_assert_should_not_stop_common_distributed_test_suite(self, device):
        # test to ensure common_distributed.py override should not early terminate CUDA.
        stderr = TestCase.runWithPytorchAPIUsageStderr("""\
#!/usr/bin/env python

import torch
from torch.testing._internal.common_utils import (run_tests, slowTest)
from torch.testing._internal.common_device_type import instantiate_device_type_tests
from torch.testing._internal.common_distributed import MultiProcessTestCase

class TestThatContainsCUDAAssertFailure(MultiProcessTestCase):

    @slowTest
    def test_throw_unrecoverable_cuda_exception(self, device):
        x = torch.rand(10, device=device)
        # cause unrecoverable CUDA exception, recoverable on CPU
        y = x[torch.tensor([25])].cpu()

    @slowTest
    def test_trivial_passing_test_case_on_cpu_cuda(self, device):
        x1 = torch.tensor([0., 1.], device=device)
        x2 = torch.tensor([0., 1.], device='cpu')
        self.assertEqual(x1, x2)

instantiate_device_type_tests(
    TestThatContainsCUDAAssertFailure,
    globals(),
    only_for='cuda'
)

if __name__ == '__main__':
    run_tests()
""")
        # we are currently disabling CUDA early termination for distributed tests.
        self.assertIn('Ran 2 test', stderr)


instantiate_device_type_tests(TestTesting, globals())


class TestFrameworkUtils(TestCase):
    tests = [
        'super_long_test',
        'long_test1',
        'long_test2',
        'normal_test1',
        'normal_test2',
        'normal_test3',
        'short_test1',
        'short_test2',
        'short_test3',
        'short_test4',
        'short_test5',
    ]

    test_times = {
        'super_long_test': 55,
        'long_test1': 22,
        'long_test2': 18,
        'normal_test1': 9,
        'normal_test2': 7,
        'normal_test3': 5,
        'short_test1': 1,
        'short_test2': 0.6,
        'short_test3': 0.4,
        'short_test4': 0.3,
        'short_test5': 0.01,
    }

    def test_calculate_2_shards_with_complete_test_times(self):
        expected_shards = [
            (60, ['super_long_test', 'normal_test3']),
            (58.31, ['long_test1', 'long_test2', 'normal_test1', 'normal_test2', 'short_test1', 'short_test2',
                     'short_test3', 'short_test4', 'short_test5'])
        ]
        self.assertEqual(expected_shards, calculate_shards(2, self.tests, self.test_times))


    def test_calculate_5_shards_with_complete_test_times(self):
        expected_shards = [
            (55, ['super_long_test']),
            (22, ['long_test1', ]),
            (18, ['long_test2', ]),
            (11.31, ['normal_test1', 'short_test1', 'short_test2', 'short_test3', 'short_test4', 'short_test5']),
            (12, ['normal_test2', 'normal_test3']),
        ]
        self.assertEqual(expected_shards, calculate_shards(5, self.tests, self.test_times))


    def test_calculate_2_shards_with_incomplete_test_times(self):
        incomplete_test_times = {k: v for k, v in self.test_times.items() if 'test1' in k}
        expected_shards = [
            (22, ['long_test1', 'long_test2', 'normal_test3', 'short_test3', 'short_test5']),
            (10, ['normal_test1', 'short_test1', 'super_long_test', 'normal_test2', 'short_test2', 'short_test4']),
        ]
        self.assertEqual(expected_shards, calculate_shards(2, self.tests, incomplete_test_times))


    def test_calculate_5_shards_with_incomplete_test_times(self):
        incomplete_test_times = {k: v for k, v in self.test_times.items() if 'test1' in k}
        expected_shards = [
            (22, ['long_test1', 'normal_test2', 'short_test5']),
            (9, ['normal_test1', 'normal_test3']),
            (1, ['short_test1', 'short_test2']),
            (0, ['super_long_test', 'short_test3']),
            (0, ['long_test2', 'short_test4']),
        ]
        self.assertEqual(expected_shards, calculate_shards(5, self.tests, incomplete_test_times))

    def test_calculate_2_shards_against_optimal_shards(self):
        for _ in range(100):
            random.seed(120)
            random_times = {k: random.random() * 10 for k in self.tests}
            # all test times except first two
            rest_of_tests = [i for k, i in random_times.items() if k != 'super_long_test' and k != 'long_test1']
            sum_of_rest = sum(rest_of_tests)
            random_times['super_long_test'] = max(sum_of_rest / 2, max(rest_of_tests))
            random_times['long_test1'] = sum_of_rest - random_times['super_long_test']
            # An optimal sharding would look like the below, but we don't need to compute this for the test:
            # optimal_shards = [
            #     (sum_of_rest, ['super_long_test', 'long_test1']),
            #     (sum_of_rest, [i for i in self.tests if i != 'super_long_test' and i != 'long_test1']),
            # ]
            calculated_shards = calculate_shards(2, self.tests, random_times)
            max_shard_time = max(calculated_shards[0][0], calculated_shards[1][0])
            if sum_of_rest != 0:
                # The calculated shard should not have a ratio worse than 7/6 for num_shards = 2
                self.assertGreaterEqual(7.0 / 6.0, max_shard_time / sum_of_rest)
                sorted_tests = sorted(self.tests)
                sorted_shard_tests = sorted(calculated_shards[0][1] + calculated_shards[1][1])
                # All the tests should be represented by some shard
                self.assertEqual(sorted_tests, sorted_shard_tests)

    @skipIfRocm
    @unittest.skipIf(IS_WINDOWS, "Skipping because doesn't work for windows")
    @unittest.skipIf(IS_SANDCASTLE, "Skipping because doesn't work on sandcastle")
    def test_filtering_env_var(self):
        # Test environment variable selected device type test generator.
        test_filter_file_template = """\
#!/usr/bin/env python

import torch
from torch.testing._internal.common_utils import (TestCase, run_tests)
from torch.testing._internal.common_device_type import instantiate_device_type_tests

class TestEnvironmentVariable(TestCase):

    def test_trivial_passing_test(self, device):
        x1 = torch.tensor([0., 1.], device=device)
        x2 = torch.tensor([0., 1.], device='cpu')
        self.assertEqual(x1, x2)

instantiate_device_type_tests(
    TestEnvironmentVariable,
    globals(),
)

if __name__ == '__main__':
    run_tests()
"""
        test_bases_count = len(get_device_type_test_bases())
        # Test without setting env var should run everything.
        env = dict(os.environ)
        for k in ['IN_CI', PYTORCH_TESTING_DEVICE_ONLY_FOR_KEY, PYTORCH_TESTING_DEVICE_EXCEPT_FOR_KEY]:
            if k in env.keys():
                del env[k]
        _, stderr = TestCase.run_process_no_exception(test_filter_file_template, env=env)
        self.assertIn(f'Ran {test_bases_count} test', stderr.decode('ascii'))

        # Test with setting only_for should only run 1 test.
        env[PYTORCH_TESTING_DEVICE_ONLY_FOR_KEY] = 'cpu'
        _, stderr = TestCase.run_process_no_exception(test_filter_file_template, env=env)
        self.assertIn('Ran 1 test', stderr.decode('ascii'))

        # Test with setting except_for should run 1 less device type from default.
        del env[PYTORCH_TESTING_DEVICE_ONLY_FOR_KEY]
        env[PYTORCH_TESTING_DEVICE_EXCEPT_FOR_KEY] = 'cpu'
        _, stderr = TestCase.run_process_no_exception(test_filter_file_template, env=env)
        self.assertIn(f'Ran {test_bases_count-1} test', stderr.decode('ascii'))

        # Test with setting both should throw exception
        env[PYTORCH_TESTING_DEVICE_ONLY_FOR_KEY] = 'cpu'
        _, stderr = TestCase.run_process_no_exception(test_filter_file_template, env=env)
        self.assertNotIn('OK', stderr.decode('ascii'))


class TestAsserts(TestCase):
<<<<<<< HEAD
    def assert_fns(self):
        return [torch.testing.assert_tensors_equal, torch.testing.assert_tensors_close]

    @onlyCPU
    def test_not_tensors(self, device):
        actual = torch.empty((), device=device)
        expected = np.empty(())

        for fn in self.assert_fns():
            with self.assertRaises(AssertionError):
                fn(actual, expected)

    @onlyCPU
    def test_complex_support(self, device):
        actual = torch.ones(1, dtype=torch.float32, device=device)
        expected = torch.ones(1, dtype=torch.complex64, device=device)

        for fn in self.assert_fns():
            with self.assertRaises(UsageError):
                fn(actual, expected, check_dtype=False)
=======
    def get_assert_fns(self) -> List[Callable]:
        """Gets assert functions to be tested.

        Returns:
            List(Callable): Top-level assert functions from :mod:`torch.testing`.
        """
        return [torch.testing.assert_equal, torch.testing.assert_close]

    def make_inputs(self, actual: Any, expected: Any) -> List[Tuple[Any, Any]]:
        """Makes inputs for assert functions based on two examples.

        Args:
            actual (Any): Actual input.
            expected (Any): Expected input.

        Returns:
            List[Tuple[Any, Any]]: Pair of example inputs, as well as the example inputs wrapped in sequences
            (:class:`tuple`, :class:`list`), and mappings (:class:`dict`, :class:`~collections.OrderedDict`).
        """
        return [
            (actual, expected),
            ((actual,), (expected,)),
            ([actual], [expected]),
            ({"t": actual}, {"t": expected}),
            (collections.OrderedDict([("t", actual)]), collections.OrderedDict([("t", expected)])),
        ]

    def assert_fns_with_inputs(self, actual: Any, expected: Any) -> Iterator[Callable]:
        """Yields assert functions with included positional inputs based on two examples.

        .. note::

            This is a valid product of combinations from :meth:`get_assert_fns` and :meth:`make_inputs`. Every test
            that does not test for anything specific should iterate over this to maximize the coverage.

        Args:
            actual (Any): Actual input.
            expected (Any): Expected input.

        Yields:
            List[Callable]: Assert functions with predefined positional inputs.
        """
        for assert_fn, inputs in itertools.product(self.get_assert_fns(), self.make_inputs(actual, expected)):
            yield functools.partial(assert_fn, *inputs)
>>>>>>> ec502873

    @onlyCPU
    def test_sparse_support(self, device):
        actual = torch.empty((), device=device)
        expected = torch.sparse_coo_tensor(size=(), device=device)

<<<<<<< HEAD
        for fn in self.assert_fns():
            with self.assertRaises(UsageError):
                fn(actual, expected)
=======
        for fn in self.assert_fns_with_inputs(actual, expected):
            with self.assertRaises(UsageError):
                fn()
>>>>>>> ec502873

    @onlyCPU
    def test_quantized_support(self, device):
        val = 1
        actual = torch.tensor([val], dtype=torch.int32, device=device)
        expected = torch._empty_affine_quantized(actual.shape, scale=1, zero_point=0, dtype=torch.qint32, device=device)
        expected.fill_(val)

<<<<<<< HEAD
        for fn in self.assert_fns():
            with self.assertRaises(UsageError):
                fn(actual, expected)
=======
        for fn in self.assert_fns_with_inputs(actual, expected):
            with self.assertRaises(UsageError):
                fn()
>>>>>>> ec502873

    @onlyCPU
    def test_mismatching_shape(self, device):
        actual = torch.empty((), device=device)
        expected = actual.clone().reshape((1,))

<<<<<<< HEAD
        for fn in self.assert_fns():
            with self.assertRaisesRegex(AssertionError, "shape"):
                fn(actual, expected)
=======
        for fn in self.assert_fns_with_inputs(actual, expected):
            with self.assertRaisesRegex(AssertionError, "shape"):
                fn()
>>>>>>> ec502873

    @onlyCUDA
    def test_mismatching_device(self, device):
        actual = torch.empty((), device=device)
        expected = actual.clone().cpu()

<<<<<<< HEAD
        for fn in self.assert_fns():
            with self.assertRaisesRegex(AssertionError, "device"):
                fn(actual, expected)
=======
        for fn in self.assert_fns_with_inputs(actual, expected):
            with self.assertRaisesRegex(AssertionError, "device"):
                fn()
>>>>>>> ec502873

    @onlyCUDA
    def test_mismatching_device_no_check(self, device):
        actual = torch.rand((), device=device)
        expected = actual.clone().cpu()

<<<<<<< HEAD
        for fn in self.assert_fns():
            fn(actual, expected, check_device=False)
=======
        for fn in self.assert_fns_with_inputs(actual, expected):
            fn(check_device=False)
>>>>>>> ec502873

    @onlyCPU
    def test_mismatching_dtype(self, device):
        actual = torch.empty((), dtype=torch.float, device=device)
        expected = actual.clone().to(torch.int)

<<<<<<< HEAD
        for fn in self.assert_fns():
            with self.assertRaisesRegex(AssertionError, "dtype"):
                fn(actual, expected)
=======
        for fn in self.assert_fns_with_inputs(actual, expected):
            with self.assertRaisesRegex(AssertionError, "dtype"):
                fn()
>>>>>>> ec502873

    @onlyCPU
    def test_mismatching_dtype_no_check(self, device):
        actual = torch.ones((), dtype=torch.float, device=device)
        expected = actual.clone().to(torch.int)

<<<<<<< HEAD
        for fn in self.assert_fns():
            fn(actual, expected, check_dtype=False)
=======
        for fn in self.assert_fns_with_inputs(actual, expected):
            fn(check_dtype=False)
>>>>>>> ec502873

    @onlyCPU
    def test_mismatching_stride(self, device):
        actual = torch.empty((2, 2), device=device)
        expected = torch.as_strided(actual.clone().t().contiguous(), actual.shape, actual.stride()[::-1])

<<<<<<< HEAD
        for fn in self.assert_fns():
            with self.assertRaisesRegex(AssertionError, "stride"):
                fn(actual, expected)
=======
        for fn in self.assert_fns_with_inputs(actual, expected):
            with self.assertRaisesRegex(AssertionError, "stride"):
                fn()
>>>>>>> ec502873

    @onlyCPU
    def test_mismatching_stride_no_check(self, device):
        actual = torch.rand((2, 2), device=device)
        expected = torch.as_strided(actual.clone().t().contiguous(), actual.shape, actual.stride()[::-1])
<<<<<<< HEAD

        for fn in self.assert_fns():
            fn(actual, expected, check_stride=False)
=======
        for fn in self.assert_fns_with_inputs(actual, expected):
            fn(check_stride=False)
>>>>>>> ec502873

    @onlyCPU
    def test_mismatching_values(self, device):
        actual = torch.tensor(1, device=device)
        expected = torch.tensor(2, device=device)

<<<<<<< HEAD
        for fn in self.assert_fns():
            with self.assertRaises(AssertionError):
                fn(actual, expected)

    @onlyCPU
    def test_mismatching_values_msg_abs_mismatches(self, device):
        actual = torch.full((3, 3), 5, dtype=torch.float32, device=device)
        expected = actual.clone()

        actual[0, 1] = 1
        expected[0, 1] = 2
        expected[1, 2] = 9

        for fn in self.assert_fns():
            with self.assertRaisesRegex(AssertionError, r"\s+2\s+"):
                fn(actual, expected)

    @onlyCPU
    def test_mismatching_values_msg_rel_mismatches(self, device):
        actual = torch.full((3, 3), 5, dtype=torch.float32, device=device)
        expected = actual.clone()

        actual[0, 1] = 1
        expected[0, 1] = 2
        expected[1, 2] = 9

        for fn in self.assert_fns():
            with self.assertRaisesRegex(AssertionError, r"22([.]2+)?\s*[%]"):
                fn(actual, expected)

    @onlyCPU
    def test_mismatching_values_msg_max_abs_diff(self, device):
        actual = torch.full((3, 3), 5, dtype=torch.float32, device=device)
        expected = actual.clone()

        actual[0, 1] = 1
        expected[0, 1] = 2
        expected[1, 2] = 9

        for fn in self.assert_fns():
            with self.assertRaisesRegex(AssertionError, r"\s+4[.]0\s+"):
                fn(actual, expected)

    @onlyCPU
    def test_mismatching_values_max_abs_diff_idx(self, device):
        actual = torch.full((3, 3), 5, dtype=torch.float32, device=device)
        expected = actual.clone()

        actual[0, 1] = 1
        expected[0, 1] = 2
        expected[1, 2] = 9

        for fn in self.assert_fns():
            with self.assertRaisesRegex(AssertionError, r"1,\s*2"):
                fn(actual, expected)

    @onlyCPU
    def test_mismatching_values_msg_max_rel_diff(self, device):
        actual = torch.full((3, 3), 5, dtype=torch.float32, device=device)
        expected = actual.clone()

        actual[0, 1] = 1
        expected[0, 1] = 2
        expected[1, 2] = 9

        for fn in self.assert_fns():
            with self.assertRaisesRegex(AssertionError, r"\s+0[.]5\s+"):
                fn(actual, expected)

    @onlyCPU
    def test_mismatching_values_max_rel_diff_idx(self, device):
        actual = torch.full((3, 3), 5, dtype=torch.float32, device=device)
        expected = actual.clone()

        actual[0, 1] = 1
        expected[0, 1] = 2
        expected[1, 2] = 9

        for fn in self.assert_fns():
            with self.assertRaisesRegex(AssertionError, r"0,\s*1"):
                fn(actual, expected)

    @onlyCPU
    def test_assert_tensors_equal(self, device):
        actual = torch.tensor(1, device=device)
        expected = actual.clone()

        torch.testing.assert_tensors_equal(actual, expected)

    @onlyCPU
    def test_assert_tensors_close(self, device):
        actual = torch.tensor(1.0, device=device)
        expected = actual.clone()

        torch.testing.assert_tensors_close(actual, expected)

    @onlyCPU
    def test_assert_tensors_close_only_rtol(self, device):
        actual = torch.empty((), device=device)
        expected = actual.clone()

        with self.assertRaises(UsageError):
            torch.testing.assert_tensors_close(actual, expected, rtol=0.0)

    @onlyCPU
    def test_assert_tensors_close_only_atol(self, device):
        actual = torch.empty((), device=device)
        expected = actual.clone()

        with self.assertRaises(UsageError):
            torch.testing.assert_tensors_close(actual, expected, atol=0.0)

    @onlyCPU
    def test_assert_tensors_close_mismatching_values_rtol(self, device):
        eps = 1e-3
        actual = torch.tensor(1.0, device=device)
        expected = torch.tensor(1.0 + eps, device=device)

        with self.assertRaises(AssertionError):
            torch.testing.assert_tensors_close(actual, expected, rtol=eps / 2, atol=0.0)

    @onlyCPU
    def test_assert_tensors_close_matching_values_rtol(self, device):
        eps = 1e-3
        actual = torch.tensor(1.0, device=device)
        expected = torch.tensor(1.0 + eps, device=device)

        torch.testing.assert_tensors_close(actual, expected, rtol=eps * 2, atol=0.0)

    @onlyCPU
    def test_assert_tensors_close_mismatching_values_atol(self, device):
        eps = 1e-3
        actual = torch.tensor(0.0, device=device)
        expected = torch.tensor(eps, device=device)

        with self.assertRaises(AssertionError):
            torch.testing.assert_tensors_close(actual, expected, rtol=0.0, atol=eps / 2)

    @onlyCPU
    def test_assert_tensors_close_matching_values_atol(self, device):
        eps = 1e-3
        actual = torch.tensor(0.0, device=device)
        expected = torch.tensor(eps, device=device)

        torch.testing.assert_tensors_close(actual, expected, rtol=0.0, atol=eps * 2)
=======
        for fn in self.assert_fns_with_inputs(actual, expected):
            with self.assertRaises(AssertionError):
                fn()

    @onlyCPU
    def test_assert_equal(self, device):
        actual = torch.tensor(1, device=device)
        expected = actual.clone()

        torch.testing.assert_equal(actual, expected)

    @onlyCPU
    def test_assert_close(self, device):
        actual = torch.tensor(1.0, device=device)
        expected = actual.clone()

        torch.testing.assert_close(actual, expected)

    @onlyCPU
    def test_assert_close_only_rtol(self, device):
        actual = torch.empty((), device=device)
        expected = actual.clone()

        with self.assertRaises(UsageError):
            torch.testing.assert_close(actual, expected, rtol=0.0)

    @onlyCPU
    def test_assert_close_only_atol(self, device):
        actual = torch.empty((), device=device)
        expected = actual.clone()

        with self.assertRaises(UsageError):
            torch.testing.assert_close(actual, expected, atol=0.0)

    @onlyCPU
    def test_assert_close_mismatching_values_rtol(self, device):
        eps = 1e-3
        actual = torch.tensor(1.0, device=device)
        expected = torch.tensor(1.0 + eps, device=device)

        with self.assertRaises(AssertionError):
            torch.testing.assert_close(actual, expected, rtol=eps / 2, atol=0.0)

    @onlyCPU
    def test_assert_close_matching_values_rtol(self, device):
        eps = 1e-3
        actual = torch.tensor(1.0, device=device)
        expected = torch.tensor(1.0 + eps, device=device)

        torch.testing.assert_close(actual, expected, rtol=eps * 2, atol=0.0)

    @onlyCPU
    def test_assert_close_mismatching_values_atol(self, device):
        eps = 1e-3
        actual = torch.tensor(0.0, device=device)
        expected = torch.tensor(eps, device=device)

        with self.assertRaises(AssertionError):
            torch.testing.assert_close(actual, expected, rtol=0.0, atol=eps / 2)

    @onlyCPU
    def test_assert_close_matching_values_atol(self, device):
        eps = 1e-3
        actual = torch.tensor(0.0, device=device)
        expected = torch.tensor(eps, device=device)

        torch.testing.assert_close(actual, expected, rtol=0.0, atol=eps * 2)

    def test_assert_close_nan(self, device):
        a = torch.tensor(float("NaN"), device=device)
        b = torch.tensor(float("NaN"), device=device)

        for inputs in self.make_inputs(a, b):
            with self.assertRaises(AssertionError):
                torch.testing.assert_close(*inputs)

    @onlyCPU
    def test_assert_close_equal_nan(self, device):
        a = torch.tensor(float("NaN"), device=device)
        b = torch.tensor(float("NaN"), device=device)

        for inputs in self.make_inputs(a, b):
            torch.testing.assert_close(*inputs, equal_nan=True)

    @onlyCPU
    def test_assert_close_equal_nan_complex(self, device):
        a = torch.tensor(complex(1, float("NaN")), device=device)
        b = torch.tensor(complex(float("NaN"), 1), device=device)

        for inputs in self.make_inputs(a, b):
            with self.assertRaises(AssertionError):
                torch.testing.assert_close(*inputs, equal_nan=True)

    @onlyCPU
    def test_assert_close_equal_nan_complex_relaxed(self, device):
        a = torch.tensor(complex(1, float("NaN")), device=device)
        b = torch.tensor(complex(float("NaN"), 1), device=device)

        for inputs in self.make_inputs(a, b):
            torch.testing.assert_close(*inputs, equal_nan="relaxed")

    @onlyCPU
    def test_mismatching_values_msg_mismatches(self, device):
        actual = torch.tensor([1, 2, 3, 4], device=device)
        expected = torch.tensor([1, 2, 5, 6], device=device)

        for fn in self.assert_fns_with_inputs(actual, expected):
            with self.assertRaisesRegex(AssertionError, re.escape("Mismatched elements: 2 / 4 (50.0%)")):
                fn()

    @onlyCPU
    def test_mismatching_values_msg_abs_diff(self, device):
        actual = torch.tensor([[1, 2], [3, 4]], device=device)
        expected = torch.tensor([[1, 2], [5, 4]], device=device)

        for fn in self.assert_fns_with_inputs(actual, expected):
            with self.assertRaisesRegex(AssertionError, re.escape("Greatest absolute difference: 2 at (1, 0)")):
                fn()

    @onlyCPU
    def test_mismatching_values_msg_rel_diff(self, device):
        actual = torch.tensor([[1, 2], [3, 4]], device=device)
        expected = torch.tensor([[1, 4], [3, 4]], device=device)

        for fn in self.assert_fns_with_inputs(actual, expected):
            with self.assertRaisesRegex(AssertionError, re.escape("Greatest relative difference: 0.5 at (0, 1)")):
                fn()

    @onlyCPU
    def test_mismatching_values_msg_complex_real(self, device):
        actual = torch.tensor(complex(0, 1), device=device)
        expected = torch.tensor(complex(1, 1), device=device)

        for fn in self.assert_fns_with_inputs(actual, expected):
            with self.assertRaisesRegex(AssertionError, re.escape("The failure occurred for the real part")):
                fn()

    @onlyCPU
    def test_mismatching_values_msg_complex_imag(self, device):
        actual = torch.tensor(complex(1, 0), device=device)
        expected = torch.tensor(complex(1, 1), device=device)

        for fn in self.assert_fns_with_inputs(actual, expected):
            with self.assertRaisesRegex(AssertionError, re.escape("The failure occurred for the imaginary part")):
                fn()

    @onlyCPU
    def test_assert_close_mismatching_values_msg_rtol(self, device):
        rtol = 1e-3

        actual = torch.tensor(1, device=device)
        expected = torch.tensor(2, device=device)

        for inputs in self.make_inputs(actual, expected):
            with self.assertRaisesRegex(
                AssertionError, re.escape(f"Greatest relative difference: 0.5 at 0 (up to {rtol} allowed)")
            ):
                torch.testing.assert_close(*inputs, rtol=rtol, atol=0.0)

    @onlyCPU
    def test_assert_close_mismatching_values_msg_atol(self, device):
        atol = 1e-3

        actual = torch.tensor(1, device=device)
        expected = torch.tensor(2, device=device)

        for inputs in self.make_inputs(actual, expected):
            with self.assertRaisesRegex(
                AssertionError, re.escape(f"Greatest absolute difference: 1 at 0 (up to {atol} allowed)")
            ):
                torch.testing.assert_close(*inputs, rtol=0.0, atol=atol)

    @onlyCPU
    def test_sequence_mismatching_len(self, device):
        actual = (torch.empty((), device=device),)
        expected = ()

        for fn in self.get_assert_fns():
            with self.assertRaises(AssertionError):
                fn(actual, expected)

    @onlyCPU
    def test_sequence_mismatching_values_msg(self, device):
        t1 = torch.tensor(1, device=device)
        t2 = torch.tensor(2, device=device)

        actual = (t1, t1)
        expected = (t1, t2)

        for fn in self.get_assert_fns():
            with self.assertRaisesRegex(AssertionError, r"index\s+1"):
                fn(actual, expected)

    @onlyCPU
    def test_mapping_mismatching_keys(self, device):
        actual = {"a": torch.empty((), device=device)}
        expected = {}

        for fn in self.get_assert_fns():
            with self.assertRaises(AssertionError):
                fn(actual, expected)

    @onlyCPU
    def test_mapping_mismatching_values_msg(self, device):
        t1 = torch.tensor(1, device=device)
        t2 = torch.tensor(2, device=device)

        actual = {"a": t1, "b": t1}
        expected = {"a": t1, "b": t2}

        for fn in self.get_assert_fns():
            with self.assertRaisesRegex(AssertionError, r"key\s+'b'"):
                fn(actual, expected)

    @onlyCPU
    def test_type_inequality(self, device):
        actual = torch.empty(2, device=device)
        expected = actual.tolist()

        for fn in self.assert_fns_with_inputs(actual, expected):
            with self.assertRaisesRegex(AssertionError, str(type(expected))):
                fn()

    @onlyCPU
    def test_unknown_type(self, device):
        actual = "0"
        expected = "0"

        for fn in self.assert_fns_with_inputs(actual, expected):
            with self.assertRaisesRegex(UsageError, str(type(actual))):
                fn()

    @onlyCPU
    def test_numpy(self, device):
        tensor = torch.rand(2, 2, dtype=torch.float32, device=device)
        actual = tensor.numpy()
        expected = actual.copy()

        for fn in self.assert_fns_with_inputs(actual, expected):
            fn()

    @onlyCPU
    def test_scalar(self, device):
        number = torch.randint(10, size=(), device=device).item()
        for actual, expected in itertools.product((int(number), float(number), complex(number)), repeat=2):
            check_dtype = type(actual) is type(expected)

            for fn in self.assert_fns_with_inputs(actual, expected):
                fn(check_dtype=check_dtype)

    @onlyCPU
    def test_msg_str(self, device):
        msg = "Custom error message!"

        actual = torch.tensor(1, device=device)
        expected = torch.tensor(2, device=device)

        for fn in self.assert_fns_with_inputs(actual, expected):
            with self.assertRaisesRegex(AssertionError, msg):
                fn(msg=msg)

    @onlyCPU
    def test_msg_callable(self, device):
        msg = "Custom error message!"

        def make_msg(actual, expected, trace):
            return msg

        actual = torch.tensor(1, device=device)
        expected = torch.tensor(2, device=device)

        for fn in self.assert_fns_with_inputs(actual, expected):
            with self.assertRaisesRegex(AssertionError, msg):
                fn(msg=make_msg)
>>>>>>> ec502873


instantiate_device_type_tests(TestAsserts, globals())


if __name__ == '__main__':
    run_tests()<|MERGE_RESOLUTION|>--- conflicted
+++ resolved
@@ -4,16 +4,11 @@
 import math
 import os
 import random
-<<<<<<< HEAD
-import unittest
-import numpy as np
-=======
 import re
 import unittest
 from typing import Any, Callable, Iterator, List, Tuple
 
 import torch
->>>>>>> ec502873
 
 from torch.testing._internal.common_utils import \
     (IS_SANDCASTLE, IS_WINDOWS, TestCase, make_tensor, run_tests, skipIfRocm, slowTest)
@@ -750,28 +745,6 @@
 
 
 class TestAsserts(TestCase):
-<<<<<<< HEAD
-    def assert_fns(self):
-        return [torch.testing.assert_tensors_equal, torch.testing.assert_tensors_close]
-
-    @onlyCPU
-    def test_not_tensors(self, device):
-        actual = torch.empty((), device=device)
-        expected = np.empty(())
-
-        for fn in self.assert_fns():
-            with self.assertRaises(AssertionError):
-                fn(actual, expected)
-
-    @onlyCPU
-    def test_complex_support(self, device):
-        actual = torch.ones(1, dtype=torch.float32, device=device)
-        expected = torch.ones(1, dtype=torch.complex64, device=device)
-
-        for fn in self.assert_fns():
-            with self.assertRaises(UsageError):
-                fn(actual, expected, check_dtype=False)
-=======
     def get_assert_fns(self) -> List[Callable]:
         """Gets assert functions to be tested.
 
@@ -816,22 +789,15 @@
         """
         for assert_fn, inputs in itertools.product(self.get_assert_fns(), self.make_inputs(actual, expected)):
             yield functools.partial(assert_fn, *inputs)
->>>>>>> ec502873
 
     @onlyCPU
     def test_sparse_support(self, device):
         actual = torch.empty((), device=device)
         expected = torch.sparse_coo_tensor(size=(), device=device)
 
-<<<<<<< HEAD
-        for fn in self.assert_fns():
+        for fn in self.assert_fns_with_inputs(actual, expected):
             with self.assertRaises(UsageError):
-                fn(actual, expected)
-=======
-        for fn in self.assert_fns_with_inputs(actual, expected):
-            with self.assertRaises(UsageError):
-                fn()
->>>>>>> ec502873
+                fn()
 
     @onlyCPU
     def test_quantized_support(self, device):
@@ -840,267 +806,74 @@
         expected = torch._empty_affine_quantized(actual.shape, scale=1, zero_point=0, dtype=torch.qint32, device=device)
         expected.fill_(val)
 
-<<<<<<< HEAD
-        for fn in self.assert_fns():
+        for fn in self.assert_fns_with_inputs(actual, expected):
             with self.assertRaises(UsageError):
-                fn(actual, expected)
-=======
-        for fn in self.assert_fns_with_inputs(actual, expected):
-            with self.assertRaises(UsageError):
-                fn()
->>>>>>> ec502873
+                fn()
 
     @onlyCPU
     def test_mismatching_shape(self, device):
         actual = torch.empty((), device=device)
         expected = actual.clone().reshape((1,))
 
-<<<<<<< HEAD
-        for fn in self.assert_fns():
+        for fn in self.assert_fns_with_inputs(actual, expected):
             with self.assertRaisesRegex(AssertionError, "shape"):
-                fn(actual, expected)
-=======
-        for fn in self.assert_fns_with_inputs(actual, expected):
-            with self.assertRaisesRegex(AssertionError, "shape"):
-                fn()
->>>>>>> ec502873
+                fn()
 
     @onlyCUDA
     def test_mismatching_device(self, device):
         actual = torch.empty((), device=device)
         expected = actual.clone().cpu()
 
-<<<<<<< HEAD
-        for fn in self.assert_fns():
+        for fn in self.assert_fns_with_inputs(actual, expected):
             with self.assertRaisesRegex(AssertionError, "device"):
-                fn(actual, expected)
-=======
-        for fn in self.assert_fns_with_inputs(actual, expected):
-            with self.assertRaisesRegex(AssertionError, "device"):
-                fn()
->>>>>>> ec502873
+                fn()
 
     @onlyCUDA
     def test_mismatching_device_no_check(self, device):
         actual = torch.rand((), device=device)
         expected = actual.clone().cpu()
 
-<<<<<<< HEAD
-        for fn in self.assert_fns():
-            fn(actual, expected, check_device=False)
-=======
         for fn in self.assert_fns_with_inputs(actual, expected):
             fn(check_device=False)
->>>>>>> ec502873
 
     @onlyCPU
     def test_mismatching_dtype(self, device):
         actual = torch.empty((), dtype=torch.float, device=device)
         expected = actual.clone().to(torch.int)
 
-<<<<<<< HEAD
-        for fn in self.assert_fns():
+        for fn in self.assert_fns_with_inputs(actual, expected):
             with self.assertRaisesRegex(AssertionError, "dtype"):
-                fn(actual, expected)
-=======
-        for fn in self.assert_fns_with_inputs(actual, expected):
-            with self.assertRaisesRegex(AssertionError, "dtype"):
-                fn()
->>>>>>> ec502873
+                fn()
 
     @onlyCPU
     def test_mismatching_dtype_no_check(self, device):
         actual = torch.ones((), dtype=torch.float, device=device)
         expected = actual.clone().to(torch.int)
 
-<<<<<<< HEAD
-        for fn in self.assert_fns():
-            fn(actual, expected, check_dtype=False)
-=======
         for fn in self.assert_fns_with_inputs(actual, expected):
             fn(check_dtype=False)
->>>>>>> ec502873
 
     @onlyCPU
     def test_mismatching_stride(self, device):
         actual = torch.empty((2, 2), device=device)
         expected = torch.as_strided(actual.clone().t().contiguous(), actual.shape, actual.stride()[::-1])
 
-<<<<<<< HEAD
-        for fn in self.assert_fns():
+        for fn in self.assert_fns_with_inputs(actual, expected):
             with self.assertRaisesRegex(AssertionError, "stride"):
-                fn(actual, expected)
-=======
-        for fn in self.assert_fns_with_inputs(actual, expected):
-            with self.assertRaisesRegex(AssertionError, "stride"):
-                fn()
->>>>>>> ec502873
+                fn()
 
     @onlyCPU
     def test_mismatching_stride_no_check(self, device):
         actual = torch.rand((2, 2), device=device)
         expected = torch.as_strided(actual.clone().t().contiguous(), actual.shape, actual.stride()[::-1])
-<<<<<<< HEAD
-
-        for fn in self.assert_fns():
-            fn(actual, expected, check_stride=False)
-=======
         for fn in self.assert_fns_with_inputs(actual, expected):
             fn(check_stride=False)
->>>>>>> ec502873
 
     @onlyCPU
     def test_mismatching_values(self, device):
         actual = torch.tensor(1, device=device)
         expected = torch.tensor(2, device=device)
 
-<<<<<<< HEAD
-        for fn in self.assert_fns():
-            with self.assertRaises(AssertionError):
-                fn(actual, expected)
-
-    @onlyCPU
-    def test_mismatching_values_msg_abs_mismatches(self, device):
-        actual = torch.full((3, 3), 5, dtype=torch.float32, device=device)
-        expected = actual.clone()
-
-        actual[0, 1] = 1
-        expected[0, 1] = 2
-        expected[1, 2] = 9
-
-        for fn in self.assert_fns():
-            with self.assertRaisesRegex(AssertionError, r"\s+2\s+"):
-                fn(actual, expected)
-
-    @onlyCPU
-    def test_mismatching_values_msg_rel_mismatches(self, device):
-        actual = torch.full((3, 3), 5, dtype=torch.float32, device=device)
-        expected = actual.clone()
-
-        actual[0, 1] = 1
-        expected[0, 1] = 2
-        expected[1, 2] = 9
-
-        for fn in self.assert_fns():
-            with self.assertRaisesRegex(AssertionError, r"22([.]2+)?\s*[%]"):
-                fn(actual, expected)
-
-    @onlyCPU
-    def test_mismatching_values_msg_max_abs_diff(self, device):
-        actual = torch.full((3, 3), 5, dtype=torch.float32, device=device)
-        expected = actual.clone()
-
-        actual[0, 1] = 1
-        expected[0, 1] = 2
-        expected[1, 2] = 9
-
-        for fn in self.assert_fns():
-            with self.assertRaisesRegex(AssertionError, r"\s+4[.]0\s+"):
-                fn(actual, expected)
-
-    @onlyCPU
-    def test_mismatching_values_max_abs_diff_idx(self, device):
-        actual = torch.full((3, 3), 5, dtype=torch.float32, device=device)
-        expected = actual.clone()
-
-        actual[0, 1] = 1
-        expected[0, 1] = 2
-        expected[1, 2] = 9
-
-        for fn in self.assert_fns():
-            with self.assertRaisesRegex(AssertionError, r"1,\s*2"):
-                fn(actual, expected)
-
-    @onlyCPU
-    def test_mismatching_values_msg_max_rel_diff(self, device):
-        actual = torch.full((3, 3), 5, dtype=torch.float32, device=device)
-        expected = actual.clone()
-
-        actual[0, 1] = 1
-        expected[0, 1] = 2
-        expected[1, 2] = 9
-
-        for fn in self.assert_fns():
-            with self.assertRaisesRegex(AssertionError, r"\s+0[.]5\s+"):
-                fn(actual, expected)
-
-    @onlyCPU
-    def test_mismatching_values_max_rel_diff_idx(self, device):
-        actual = torch.full((3, 3), 5, dtype=torch.float32, device=device)
-        expected = actual.clone()
-
-        actual[0, 1] = 1
-        expected[0, 1] = 2
-        expected[1, 2] = 9
-
-        for fn in self.assert_fns():
-            with self.assertRaisesRegex(AssertionError, r"0,\s*1"):
-                fn(actual, expected)
-
-    @onlyCPU
-    def test_assert_tensors_equal(self, device):
-        actual = torch.tensor(1, device=device)
-        expected = actual.clone()
-
-        torch.testing.assert_tensors_equal(actual, expected)
-
-    @onlyCPU
-    def test_assert_tensors_close(self, device):
-        actual = torch.tensor(1.0, device=device)
-        expected = actual.clone()
-
-        torch.testing.assert_tensors_close(actual, expected)
-
-    @onlyCPU
-    def test_assert_tensors_close_only_rtol(self, device):
-        actual = torch.empty((), device=device)
-        expected = actual.clone()
-
-        with self.assertRaises(UsageError):
-            torch.testing.assert_tensors_close(actual, expected, rtol=0.0)
-
-    @onlyCPU
-    def test_assert_tensors_close_only_atol(self, device):
-        actual = torch.empty((), device=device)
-        expected = actual.clone()
-
-        with self.assertRaises(UsageError):
-            torch.testing.assert_tensors_close(actual, expected, atol=0.0)
-
-    @onlyCPU
-    def test_assert_tensors_close_mismatching_values_rtol(self, device):
-        eps = 1e-3
-        actual = torch.tensor(1.0, device=device)
-        expected = torch.tensor(1.0 + eps, device=device)
-
-        with self.assertRaises(AssertionError):
-            torch.testing.assert_tensors_close(actual, expected, rtol=eps / 2, atol=0.0)
-
-    @onlyCPU
-    def test_assert_tensors_close_matching_values_rtol(self, device):
-        eps = 1e-3
-        actual = torch.tensor(1.0, device=device)
-        expected = torch.tensor(1.0 + eps, device=device)
-
-        torch.testing.assert_tensors_close(actual, expected, rtol=eps * 2, atol=0.0)
-
-    @onlyCPU
-    def test_assert_tensors_close_mismatching_values_atol(self, device):
-        eps = 1e-3
-        actual = torch.tensor(0.0, device=device)
-        expected = torch.tensor(eps, device=device)
-
-        with self.assertRaises(AssertionError):
-            torch.testing.assert_tensors_close(actual, expected, rtol=0.0, atol=eps / 2)
-
-    @onlyCPU
-    def test_assert_tensors_close_matching_values_atol(self, device):
-        eps = 1e-3
-        actual = torch.tensor(0.0, device=device)
-        expected = torch.tensor(eps, device=device)
-
-        torch.testing.assert_tensors_close(actual, expected, rtol=0.0, atol=eps * 2)
-=======
         for fn in self.assert_fns_with_inputs(actual, expected):
             with self.assertRaises(AssertionError):
                 fn()
@@ -1375,7 +1148,6 @@
         for fn in self.assert_fns_with_inputs(actual, expected):
             with self.assertRaisesRegex(AssertionError, msg):
                 fn(msg=make_msg)
->>>>>>> ec502873
 
 
 instantiate_device_type_tests(TestAsserts, globals())
