--- conflicted
+++ resolved
@@ -4838,12 +4838,6 @@
         self._test_model_impl(
             'ddp', 'resnet18', model, eager_quantizable_model)
 
-<<<<<<< HEAD
-if __name__ == '__main__':
-    raise RuntimeError("This test file is not meant to be run directly, use:\n\n"
-                       "\tpython test/test_quantization.py TESTNAME\n\n"
-                       "instead.")
-=======
     @given(
         device=st.sampled_from(
             ["cpu", "cuda"] if torch.cuda.is_available() else ["cpu"]
@@ -4949,4 +4943,7 @@
             out_ref = converted(inp)
 
             torch.testing.assert_allclose(out, out_ref)
->>>>>>> b5c11e94
+if __name__ == '__main__':
+    raise RuntimeError("This test file is not meant to be run directly, use:\n\n"
+                       "\tpython test/test_quantization.py TESTNAME\n\n"
+                       "instead.")