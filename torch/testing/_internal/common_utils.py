r"""Importing this file must **not** initialize CUDA context. test_distributed
relies on this assumption to properly run. This means that when this is imported
no CUDA calls shall be made, including torch.cuda.device_count(), etc.

torch.testing._internal.common_cuda.py can freely initialize CUDA context when imported.
"""

import sys
import os
import platform
import re
import gc
import types
import math
from functools import partial
import inspect
import io
import copy
import operator
import argparse
import unittest
import warnings
import random
import contextlib
import shutil
from pathlib import Path
import socket
import subprocess
import time
from collections import OrderedDict
from collections.abc import Sequence
from contextlib import contextmanager, closing
from functools import wraps
from itertools import product
from copy import deepcopy
from numbers import Number
import tempfile
import json
import __main__  # type: ignore[import]
import errno
from typing import cast, Any, Dict, Iterable, Iterator, Optional, Union
from unittest.mock import MagicMock

import numpy as np

from torch.testing import floating_types_and, integral_types, complex_types
import expecttest
from .._core import \
    (_compare_tensors_internal, _compare_scalars_internal, _compare_return_type)

import torch
import torch.cuda
from torch._utils_internal import get_writable_path
from torch._six import string_classes
from torch import Tensor
import torch.backends.cudnn
import torch.backends.mkl
from enum import Enum

torch.backends.disable_global_flags()

FILE_SCHEMA = "file://"
if sys.platform == 'win32':
    FILE_SCHEMA = "file:///"

# Environment variable `IN_CI` is set in `.jenkins/common.sh`.
IS_IN_CI = os.getenv('IN_CI') == '1'
IS_SANDCASTLE = os.getenv('SANDCASTLE') == '1' or os.getenv('TW_JOB_USER') == 'sandcastle'
IS_FBCODE = os.getenv('PYTORCH_TEST_FBCODE') == '1'
IS_REMOTE_GPU = os.getenv('PYTORCH_TEST_REMOTE_GPU') == '1'

DISABLED_TESTS_FILE = '.pytorch-disabled-tests.json'
SLOW_TESTS_FILE = '.pytorch-slow-tests.json'

slow_tests_dict: Optional[Dict[str, Any]] = None
disabled_tests_dict: Optional[Dict[str, Any]] = None

class ProfilingMode(Enum):
    LEGACY = 1
    SIMPLE = 2
    PROFILING = 3

def cppProfilingFlagsToProfilingMode():
    old_prof_exec_state = torch._C._jit_set_profiling_executor(True)
    old_prof_mode_state = torch._C._jit_set_profiling_mode(True)
    torch._C._jit_set_profiling_executor(old_prof_exec_state)
    torch._C._jit_set_profiling_mode(old_prof_mode_state)

    if old_prof_exec_state:
        if old_prof_mode_state:
            return ProfilingMode.PROFILING
        else:
            return ProfilingMode.SIMPLE
    else:
        return ProfilingMode.LEGACY

@contextmanager
def enable_profiling_mode_for_profiling_tests():
    if GRAPH_EXECUTOR == ProfilingMode.PROFILING:
        old_prof_exec_state = torch._C._jit_set_profiling_executor(True)
        old_prof_mode_state = torch._C._jit_set_profiling_mode(True)
    try:
        yield
    finally:
        if GRAPH_EXECUTOR == ProfilingMode.PROFILING:
            torch._C._jit_set_profiling_executor(old_prof_exec_state)
            torch._C._jit_set_profiling_mode(old_prof_mode_state)

@contextmanager
def enable_profiling_mode():
    old_prof_exec_state = torch._C._jit_set_profiling_executor(True)
    old_prof_mode_state = torch._C._jit_set_profiling_mode(True)
    try:
        yield
    finally:
        torch._C._jit_set_profiling_executor(old_prof_exec_state)
        torch._C._jit_set_profiling_mode(old_prof_mode_state)

@contextmanager
def num_profiled_runs(num_runs):
    old_num_runs = torch._C._jit_set_num_profiled_runs(num_runs)
    try:
        yield
    finally:
        torch._C._jit_set_num_profiled_runs(old_num_runs)

func_call = torch._C.ScriptFunction.__call__
meth_call = torch._C.ScriptMethod.__call__

def prof_callable(callable, *args, **kwargs):
    if 'profile_and_replay' in kwargs:
        del kwargs['profile_and_replay']
        if GRAPH_EXECUTOR == ProfilingMode.PROFILING:
            with enable_profiling_mode_for_profiling_tests():
                callable(*args, **kwargs)
                return callable(*args, **kwargs)

    return callable(*args, **kwargs)

def prof_func_call(*args, **kwargs):
    return prof_callable(func_call, *args, **kwargs)

def prof_meth_call(*args, **kwargs):
    return prof_callable(meth_call, *args, **kwargs)

# TODO fix when https://github.com/python/mypy/issues/2427 is address
torch._C.ScriptFunction.__call__ = prof_func_call  # type: ignore[assignment]
torch._C.ScriptMethod.__call__ = prof_meth_call  # type: ignore[assignment]

def _get_test_report_path():
    # allow users to override the test file location. We need this
    # because the distributed tests run the same test file multiple
    # times with different configurations.
    override = os.environ.get('TEST_REPORT_SOURCE_OVERRIDE')
    test_source = override if override is not None else 'python-unittest'
    return os.path.join('test-reports', test_source)


parser = argparse.ArgumentParser(add_help=False)
parser.add_argument('--subprocess', action='store_true',
                    help='whether to run each test in a subprocess')
parser.add_argument('--seed', type=int, default=1234)
parser.add_argument('--accept', action='store_true')
parser.add_argument('--jit_executor', type=str)
parser.add_argument('--repeat', type=int, default=1)
parser.add_argument('--test_bailouts', action='store_true')
parser.add_argument('--save-xml', nargs='?', type=str,
                    const=_get_test_report_path(),
                    default=_get_test_report_path() if IS_IN_CI else None)
parser.add_argument('--discover-tests', action='store_true')
parser.add_argument('--log-suffix', type=str, default="")
parser.add_argument('--run-parallel', type=int, default=1)
parser.add_argument('--import-slow-tests', type=str, nargs='?', const=SLOW_TESTS_FILE)
parser.add_argument('--import-disabled-tests', type=str, nargs='?', const=DISABLED_TESTS_FILE)

args, remaining = parser.parse_known_args()
if args.jit_executor == 'legacy':
    GRAPH_EXECUTOR = ProfilingMode.LEGACY
elif args.jit_executor == 'profiling':
    GRAPH_EXECUTOR = ProfilingMode.PROFILING
elif args.jit_executor == 'simple':
    GRAPH_EXECUTOR = ProfilingMode.SIMPLE
else:
    # infer flags based on the default settings
    GRAPH_EXECUTOR = cppProfilingFlagsToProfilingMode()


IMPORT_SLOW_TESTS = args.import_slow_tests
IMPORT_DISABLED_TESTS = args.import_disabled_tests
LOG_SUFFIX = args.log_suffix
RUN_PARALLEL = args.run_parallel
TEST_BAILOUTS = args.test_bailouts
TEST_DISCOVER = args.discover_tests
TEST_IN_SUBPROCESS = args.subprocess
TEST_SAVE_XML = args.save_xml
REPEAT_COUNT = args.repeat
SEED = args.seed
if not expecttest.ACCEPT:
    expecttest.ACCEPT = args.accept
UNITTEST_ARGS = [sys.argv[0]] + remaining
torch.manual_seed(SEED)

# CI Prefix path used only on CI environment
CI_TEST_PREFIX = str(Path(os.getcwd()))

def wait_for_process(p):
    try:
        return p.wait()
    except KeyboardInterrupt:
        # Give `p` a chance to handle KeyboardInterrupt. Without this,
        # `pytest` can't print errors it collected so far upon KeyboardInterrupt.
        exit_status = p.wait(timeout=5)
        if exit_status is not None:
            return exit_status
        else:
            p.kill()
            raise
    except:  # noqa: B001,E722, copied from python core library
        p.kill()
        raise
    finally:
        # Always call p.wait() to ensure exit
        p.wait()

def shell(command, cwd=None, env=None):
    sys.stdout.flush()
    sys.stderr.flush()
    # The following cool snippet is copied from Py3 core library subprocess.call
    # only the with
    #   1. `except KeyboardInterrupt` block added for SIGINT handling.
    #   2. In Py2, subprocess.Popen doesn't return a context manager, so we do
    #      `p.wait()` in a `final` block for the code to be portable.
    #
    # https://github.com/python/cpython/blob/71b6c1af727fbe13525fb734568057d78cea33f3/Lib/subprocess.py#L309-L323
    assert not isinstance(command, torch._six.string_classes), "Command to shell should be a list or tuple of tokens"
    p = subprocess.Popen(command, universal_newlines=True, cwd=cwd, env=env)
    return wait_for_process(p)


# Used to run the same test with different tensor types
def repeat_test_for_types(dtypes):
    def repeat_helper(f):
        @wraps(f)
        def call_helper(self, *args):
            for dtype in dtypes:
                with TestCase.subTest(self, dtype=dtype):
                    f(self, *args, dtype=dtype)

        return call_helper
    return repeat_helper


def discover_test_cases_recursively(suite_or_case):
    if isinstance(suite_or_case, unittest.TestCase):
        return [suite_or_case]
    rc = []
    for element in suite_or_case:
        rc.extend(discover_test_cases_recursively(element))
    return rc

def get_test_names(test_cases):
    return ['.'.join(case.id().split('.')[-2:]) for case in test_cases]

def chunk_list(lst, nchunks):
    return [lst[i::nchunks] for i in range(nchunks)]

# sanitize filename e.g., distributed/pipeline/sync/skip/test_api.py -> distributed.pipeline.sync.skip.test_api
def sanitize_test_filename(filename):
    # inspect.getfile returns absolute path in some CI jobs, converting it to relative path if needed
    if filename.startswith(CI_TEST_PREFIX):
        filename = filename[len(CI_TEST_PREFIX) + 1:]
    strip_py = re.sub(r'.py$', '', filename)
    return re.sub('/', r'.', strip_py)

def run_tests(argv=UNITTEST_ARGS):
    # import test files.
    if IMPORT_SLOW_TESTS:
        if os.path.exists(IMPORT_SLOW_TESTS):
            global slow_tests_dict
            with open(IMPORT_SLOW_TESTS, 'r') as fp:
                slow_tests_dict = json.load(fp)
        else:
            print(f'[WARNING] slow test file provided but not found: {IMPORT_SLOW_TESTS}')
    if IMPORT_DISABLED_TESTS:
        if os.path.exists(IMPORT_DISABLED_TESTS):
            global disabled_tests_dict
            with open(IMPORT_DISABLED_TESTS, 'r') as fp:
                disabled_tests_dict = json.load(fp)
        else:
            print(f'[WARNING] disabled test file provided but not found: {IMPORT_DISABLED_TESTS}')
    # Determine the test launch mechanism
    if TEST_DISCOVER:
        suite = unittest.TestLoader().loadTestsFromModule(__main__)
        test_cases = discover_test_cases_recursively(suite)
        for name in get_test_names(test_cases):
            print(name)
    elif TEST_IN_SUBPROCESS:
        suite = unittest.TestLoader().loadTestsFromModule(__main__)
        test_cases = discover_test_cases_recursively(suite)
        failed_tests = []
        for case in test_cases:
            test_case_full_name = case.id().split('.', 1)[1]
            exitcode = shell([sys.executable] + argv + [test_case_full_name])
            if exitcode != 0:
                failed_tests.append(test_case_full_name)

        assert len(failed_tests) == 0, "{} unit test(s) failed:\n\t{}".format(
            len(failed_tests), '\n\t'.join(failed_tests))
    elif RUN_PARALLEL > 1:
        suite = unittest.TestLoader().loadTestsFromModule(__main__)
        test_cases = discover_test_cases_recursively(suite)
        test_batches = chunk_list(get_test_names(test_cases), RUN_PARALLEL)
        processes = []
        for i in range(RUN_PARALLEL):
            command = [sys.executable] + argv + ['--log-suffix=-shard-{}'.format(i + 1)] + test_batches[i]
            processes.append(subprocess.Popen(command, universal_newlines=True))
        failed = False
        for p in processes:
            failed |= wait_for_process(p) != 0
        assert not failed, "Some test shards have failed"
    elif TEST_SAVE_XML is not None:
        # import here so that non-CI doesn't need xmlrunner installed
        import xmlrunner  # type: ignore[import]
        test_filename = sanitize_test_filename(inspect.getfile(sys._getframe(1)))
        test_report_path = TEST_SAVE_XML + LOG_SUFFIX
        test_report_path = os.path.join(test_report_path, test_filename)
        os.makedirs(test_report_path, exist_ok=True)
        verbose = '--verbose' in argv or '-v' in argv
        if verbose:
            print('Test results will be stored in {}'.format(test_report_path))
        unittest.main(argv=argv, testRunner=xmlrunner.XMLTestRunner(output=test_report_path, verbosity=2 if verbose else 1))
    elif REPEAT_COUNT > 1:
        for _ in range(REPEAT_COUNT):
            if not unittest.main(exit=False, argv=argv).result.wasSuccessful():
                sys.exit(-1)
    else:
        unittest.main(argv=argv)

IS_LINUX = sys.platform == "linux"
IS_WINDOWS = sys.platform == "win32"
IS_MACOS = sys.platform == "darwin"
IS_PPC = platform.machine() == "ppc64le"

def is_avx512_vnni_supported():
    if sys.platform != 'linux':
        return False
    with open("/proc/cpuinfo", encoding="ascii") as f:
        lines = f.read()
    return "avx512vnni" in lines

IS_AVX512_VNNI_SUPPORTED = is_avx512_vnni_supported()

if IS_WINDOWS:
    @contextmanager
    def TemporaryFileName(*args, **kwargs):
        # Ideally we would like to not have to manually delete the file, but NamedTemporaryFile
        # opens the file, and it cannot be opened multiple times in Windows. To support Windows,
        # close the file after creation and try to remove it manually
        if 'delete' in kwargs:
            if kwargs['delete'] is not False:
                raise UserWarning("only TemporaryFileName with delete=False is supported on Windows.")
        else:
            kwargs['delete'] = False
        f = tempfile.NamedTemporaryFile(*args, **kwargs)
        try:
            f.close()
            yield f.name
        finally:
            os.unlink(f.name)
else:
    @contextmanager  # noqa: T484
    def TemporaryFileName(*args, **kwargs):
        with tempfile.NamedTemporaryFile(*args, **kwargs) as f:
            yield f.name

if IS_WINDOWS:
    @contextmanager
    def TemporaryDirectoryName(suffix=None):
        # On Windows the directory created by TemporaryDirectory is likely to be removed prematurely,
        # so we first create the directory using mkdtemp and then remove it manually
        try:
            dir_name = tempfile.mkdtemp(suffix=suffix)
            yield dir_name
        finally:
            shutil.rmtree(dir_name)
else:
    @contextmanager  # noqa: T484
    def TemporaryDirectoryName(suffix=None):
        with tempfile.TemporaryDirectory(suffix=suffix) as d:
            yield d

IS_FILESYSTEM_UTF8_ENCODING = sys.getfilesystemencoding() == 'utf-8'

def _check_module_exists(name):
    r"""Returns if a top-level module with :attr:`name` exists *without**
    importing it. This is generally safer than try-catch block around a
    `import X`. It avoids third party libraries breaking assumptions of some of
    our tests, e.g., setting multiprocessing start method when imported
    (see librosa/#747, torchvision/#544).
    """
    import importlib.util
    spec = importlib.util.find_spec(name)
    return spec is not None

TEST_NUMPY = _check_module_exists('numpy')
TEST_SCIPY = _check_module_exists('scipy')
TEST_MKL = torch.backends.mkl.is_available()
TEST_NUMBA = _check_module_exists('numba')

TEST_DILL = _check_module_exists('dill')

TEST_LIBROSA = _check_module_exists('librosa')

# Python 2.7 doesn't have spawn
NO_MULTIPROCESSING_SPAWN = os.environ.get('NO_MULTIPROCESSING_SPAWN', '0') == '1'
TEST_WITH_ASAN = os.getenv('PYTORCH_TEST_WITH_ASAN', '0') == '1'
TEST_WITH_TSAN = os.getenv('PYTORCH_TEST_WITH_TSAN', '0') == '1'
TEST_WITH_UBSAN = os.getenv('PYTORCH_TEST_WITH_UBSAN', '0') == '1'
TEST_WITH_ROCM = os.getenv('PYTORCH_TEST_WITH_ROCM', '0') == '1'
# Enables tests that are slow to run (disabled by default)
TEST_WITH_SLOW = os.getenv('PYTORCH_TEST_WITH_SLOW', '0') == '1'

# Disables non-slow tests (these tests enabled by default)
# This is usually used in conjunction with TEST_WITH_SLOW to
# run *only* slow tests.  (I could have done an enum, but
# it felt a little awkward.
TEST_SKIP_FAST = os.getenv('PYTORCH_TEST_SKIP_FAST', '0') == '1'

# Disables noarch tests; all but one CI configuration disables these.  We don't
# disable them for local runs because you still want to run them
# (unlike slow tests!)
TEST_SKIP_NOARCH = os.getenv('PYTORCH_TEST_SKIP_NOARCH', '0') == '1'

# Determine whether to enable cuda memory leak check.
# CUDA mem leak check is expensive and thus we don't want to execute it on every
# test case / configuration.
# See: https://github.com/pytorch/pytorch/pull/59402#issuecomment-858811135
TEST_SKIP_CUDA_MEM_LEAK_CHECK = os.getenv('PYTORCH_TEST_SKIP_CUDA_MEM_LEAK_CHECK', '0') == '1'

# Disables tests for when on Github Actions
ON_GHA = os.getenv('GITHUB_ACTIONS', '0') == '1'

# Dict of NumPy dtype -> torch dtype (when the correspondence exists)
numpy_to_torch_dtype_dict = {
    np.bool_      : torch.bool,
    np.uint8      : torch.uint8,
    np.int8       : torch.int8,
    np.int16      : torch.int16,
    np.int32      : torch.int32,
    np.int64      : torch.int64,
    np.float16    : torch.float16,
    np.float32    : torch.float32,
    np.float64    : torch.float64,
    np.complex64  : torch.complex64,
    np.complex128 : torch.complex128
}

if IS_WINDOWS:
    # Size of `np.intc` is platform defined.
    # It is returned by functions like `bitwise_not`.
    # On Windows `int` is 32-bit
    # https://docs.microsoft.com/en-us/cpp/cpp/data-type-ranges?view=msvc-160
    numpy_to_torch_dtype_dict[np.intc] = torch.int

# Dict of torch dtype -> NumPy dtype
torch_to_numpy_dtype_dict = {value : key for (key, value) in numpy_to_torch_dtype_dict.items()}

ALL_TENSORTYPES = [torch.float,
                   torch.double,
                   torch.half]

# bfloat16 bringup is currently only available on ROCm
# ALL_TENSORTYPES2 will eventually be unified with ALL_TENSORTYPES
# when bfloat16 bringup is complete on all platforms
if TEST_WITH_ROCM:
    ALL_TENSORTYPES2 = [torch.float,
                        torch.double,
                        torch.half,
                        torch.bfloat16]
else:
    ALL_TENSORTYPES2 = ALL_TENSORTYPES

def skipIfRocm(fn):
    @wraps(fn)
    def wrapper(*args, **kwargs):
        if TEST_WITH_ROCM:
            raise unittest.SkipTest("test doesn't currently work on the ROCm stack")
        else:
            fn(*args, **kwargs)
    return wrapper

# Context manager for setting deterministic flag and automatically
# resetting it to its original value
class DeterministicGuard:
    def __init__(self, deterministic):
        self.deterministic = deterministic

    def __enter__(self):
        self.deterministic_restore = torch.are_deterministic_algorithms_enabled()
        torch.use_deterministic_algorithms(self.deterministic)

    def __exit__(self, exception_type, exception_value, traceback):
        torch.use_deterministic_algorithms(self.deterministic_restore)

# Context manager for setting cuda sync debug mode and reset it
# to original value
# we are not exposing it to the core because sync debug mode is
# global and thus not thread safe
class CudaSyncGuard:
    def __init__(self, sync_debug_mode):
        self.mode = sync_debug_mode

    def __enter__(self):
        self.debug_mode_restore = torch.cuda.get_sync_debug_mode()
        torch.cuda.set_sync_debug_mode(self.mode)

    def __exit__(self, exception_type, exception_value, traceback):
        torch.cuda.set_sync_debug_mode(self.debug_mode_restore)

# This decorator can be used for API tests that call
# torch.use_deterministic_algorithms().  When the test is finished, it will
# restore the previous deterministic flag setting.
#
# If CUDA >= 10.2, this will set the environment variable
# CUBLAS_WORKSPACE_CONFIG=:4096:8 so that the error associated with that
# setting is not thrown during the test unless the test changes that variable
# on purpose. The previous CUBLAS_WORKSPACE_CONFIG setting will also be
# restored once the test is finished.
#
# Note that if a test requires CUDA to actually register the changed
# CUBLAS_WORKSPACE_CONFIG variable, a new subprocess must be created, because
# CUDA only checks the variable when the runtime initializes. Tests can be
# run inside a subprocess like so:
#
#   import subprocess, sys, os
#   script = '''
#   # Test code should go here
#   '''
#   try:
#       subprocess.check_output(
#           [sys.executable, '-c', script],
#           stderr=subprocess.STDOUT,
#           cwd=os.path.dirname(os.path.realpath(__file__)),
#           env=os.environ.copy())
#   except subprocess.CalledProcessError as e:
#       error_message = e.output.decode('utf-8')
#       # Handle exceptions raised by the subprocess here
#
def wrapDeterministicFlagAPITest(fn):
    @wraps(fn)
    def wrapper(*args, **kwargs):
        with DeterministicGuard(torch.are_deterministic_algorithms_enabled()):
            class CuBLASConfigGuard:
                cublas_var_name = 'CUBLAS_WORKSPACE_CONFIG'

                def __enter__(self):
                    self.is_cuda10_2_or_higher = (
                        (torch.version.cuda is not None)
                        and ([int(x) for x in torch.version.cuda.split(".")] >= [10, 2]))
                    if self.is_cuda10_2_or_higher:
                        self.cublas_config_restore = os.environ.get(self.cublas_var_name)
                        os.environ[self.cublas_var_name] = ':4096:8'

                def __exit__(self, exception_type, exception_value, traceback):
                    if self.is_cuda10_2_or_higher:
                        cur_cublas_config = os.environ.get(self.cublas_var_name)
                        if self.cublas_config_restore is None:
                            if cur_cublas_config is not None:
                                del os.environ[self.cublas_var_name]
                        else:
                            os.environ[self.cublas_var_name] = self.cublas_config_restore
            with CuBLASConfigGuard():
                fn(*args, **kwargs)
    return wrapper

def skipIfCompiledWithoutNumpy(fn):
    # Even if the numpy module is present, if `USE_NUMPY=0` is used during the
    # build, numpy tests will fail
    numpy_support = TEST_NUMPY
    if numpy_support:
        try:
            # The numpy module is present, verify that PyTorch is compiled with
            # numpy support
            torch.from_numpy(np.array([2, 2]))
        except RuntimeError:
            numpy_support = False

    @wraps(fn)
    def wrapper(*args, **kwargs):
        if not numpy_support:
            raise unittest.SkipTest("PyTorch was compiled without numpy support")
        else:
            fn(*args, **kwargs)
    return wrapper

def _test_function(fn, device):
    def run_test_function(self):
        return fn(self, device)
    return run_test_function


def skipIfNoLapack(fn):
    @wraps(fn)
    def wrapper(*args, **kwargs):
        if not torch._C.has_lapack:
            raise unittest.SkipTest('PyTorch compiled without Lapack')
        else:
            fn(*args, **kwargs)
    return wrapper


def skipIfNotRegistered(op_name, message):
    """Wraps the decorator to hide the import of the `core`.

    Args:
        op_name: Check if this op is registered in `core._REGISTERED_OPERATORS`.
        message: message to fail with.

    Usage:
        @skipIfNotRegistered('MyOp', 'MyOp is not linked!')
            This will check if 'MyOp' is in the caffe2.python.core
    """
    try:
        from caffe2.python import core
        skipper = unittest.skipIf(op_name not in core._REGISTERED_OPERATORS,
                                  message)
    except ImportError:
        skipper = unittest.skip("Cannot import `caffe2.python.core`")
    return skipper


def skipIfNoSciPy(fn):
    @wraps(fn)
    def wrapper(*args, **kwargs):
        if not TEST_SCIPY:
            raise unittest.SkipTest("test require SciPy, but SciPy not found")
        else:
            fn(*args, **kwargs)
    return wrapper


def skipIfOnGHA(fn):
    @wraps(fn)
    def wrapper(*args, **kwargs):
        if ON_GHA:
            raise unittest.SkipTest("Test disabled for GHA")
        else:
            fn(*args, **kwargs)
    return wrapper


def slowTest(fn):
    @wraps(fn)
    def wrapper(*args, **kwargs):
        if not TEST_WITH_SLOW:
            raise unittest.SkipTest("test is slow; run with PYTORCH_TEST_WITH_SLOW to enable test")
        else:
            fn(*args, **kwargs)
    wrapper.__dict__['slow_test'] = True
    return wrapper


# noarch tests are tests that should be only run on one CI configuration,
# because they don't exercise any interesting platform specific code
# and so if run once, indicate the test should pass everywhere.
# See https://github.com/pytorch/pytorch/issues/53743
def noarchTest(fn):
    @wraps(fn)
    def wrapper(*args, **kwargs):
        if TEST_SKIP_NOARCH:
            raise unittest.SkipTest("test is noarch: we are skipping noarch tests due to TEST_SKIP_NOARCH")
        else:
            fn(*args, **kwargs)
    return wrapper


def slowAwareTest(fn):
    fn.__dict__['slow_test'] = True
    return fn


def skipCUDAMemoryLeakCheckIf(condition):
    def dec(fn):
        if getattr(fn, '_do_cuda_memory_leak_check', True):  # if current True
            fn._do_cuda_memory_leak_check = not condition
        return fn
    return dec

def skipCUDANonDefaultStreamIf(condition):
    def dec(fn):
        if getattr(fn, '_do_cuda_non_default_stream', True):  # if current True
            fn._do_cuda_non_default_stream = not condition
        return fn
    return dec

def suppress_warnings(fn):
    @wraps(fn)
    def wrapper(*args, **kwargs):
        with warnings.catch_warnings():
            warnings.simplefilter("ignore")
            fn(*args, **kwargs)
    return wrapper


def to_gpu(obj, type_map=None):
    if type_map is None:
        type_map = {}
    if isinstance(obj, torch.Tensor):
        assert obj.is_leaf
        t = type_map.get(obj.dtype, obj.dtype)
        with torch.no_grad():
            res = obj.clone().to(dtype=t, device="cuda")
            res.requires_grad = obj.requires_grad
        return res
    elif torch.is_storage(obj):
        return obj.new().resize_(obj.size()).copy_(obj)
    elif isinstance(obj, list):
        return [to_gpu(o, type_map) for o in obj]
    elif isinstance(obj, tuple):
        return tuple(to_gpu(o, type_map) for o in obj)
    else:
        return deepcopy(obj)


def get_function_arglist(func):
    return inspect.getfullargspec(func).args


def set_rng_seed(seed):
    torch.manual_seed(seed)
    random.seed(seed)
    if TEST_NUMPY:
        np.random.seed(seed)


@contextlib.contextmanager
def freeze_rng_state():
    rng_state = torch.get_rng_state()
    if torch.cuda.is_available():
        cuda_rng_state = torch.cuda.get_rng_state()
    yield
    if torch.cuda.is_available():
        torch.cuda.set_rng_state(cuda_rng_state)
    torch.set_rng_state(rng_state)

@contextlib.contextmanager
def set_default_dtype(dtype):
    saved_dtype = torch.get_default_dtype()
    torch.set_default_dtype(dtype)
    try:
        yield
    finally:
        torch.set_default_dtype(saved_dtype)

def iter_indices(tensor):
    if tensor.dim() == 0:
        return range(0)
    if tensor.dim() == 1:
        return range(tensor.size(0))
    return product(*(range(s) for s in tensor.size()))


def is_iterable(obj):
    try:
        iter(obj)
        return True
    except TypeError:
        return False


def is_iterable_of_tensors(iterable, include_empty=False):
    """ Returns True if iterable is an iterable of tensors and False o.w.

        If the iterable is empty, the return value is :attr:`include_empty`
    """
    # Tensor itself is iterable so we check this first
    if isinstance(iterable, torch.Tensor):
        return False

    try:
        if len(iterable) == 0:
            return include_empty

        for t in iter(iterable):
            if not isinstance(t, torch.Tensor):
                return False

    except TypeError as te:
        return False

    return True


class CudaNonDefaultStream():
    def __enter__(self):
        # Before starting CUDA test save currently active streams on all
        # CUDA devices and set new non default streams to all CUDA devices
        # to ensure CUDA tests do not use default stream by mistake.
        beforeDevice = torch.cuda.current_device()
        self.beforeStreams = []
        for d in range(torch.cuda.device_count()):
            self.beforeStreams.append(torch.cuda.current_stream(d))
            deviceStream = torch.cuda.Stream(device=d)
            torch._C._cuda_setStream(deviceStream._cdata)
        torch._C._cuda_setDevice(beforeDevice)

    def __exit__(self, exec_type, exec_value, traceback):
        # After completing CUDA test load previously active streams on all
        # CUDA devices.
        beforeDevice = torch.cuda.current_device()
        for d in range(torch.cuda.device_count()):
            torch._C._cuda_setStream(self.beforeStreams[d]._cdata)
        torch._C._cuda_setDevice(beforeDevice)

class CudaMemoryLeakCheck():
    def __init__(self, testcase, name=None):
        self.name = testcase.id() if name is None else name
        self.testcase = testcase

        # initialize context & RNG to prevent false positive detections
        # when the test is the first to initialize those
        from torch.testing._internal.common_cuda import initialize_cuda_context_rng
        initialize_cuda_context_rng()

    @staticmethod
    def get_cuda_memory_usage():
        # we don't need CUDA synchronize because the statistics are not tracked at
        # actual freeing, but at when marking the block as free.
        num_devices = torch.cuda.device_count()
        gc.collect()
        return tuple(torch.cuda.memory_allocated(i) for i in range(num_devices))

    def __enter__(self):
        self.befores = self.get_cuda_memory_usage()

    def __exit__(self, exec_type, exec_value, traceback):
        # Don't check for leaks if an exception was thrown
        if exec_type is not None:
            return

        afters = self.get_cuda_memory_usage()

        for i, (before, after) in enumerate(zip(self.befores, afters)):
            self.testcase.assertEqual(
                before, after, msg='{} leaked {} bytes CUDA memory on device {}'.format(
                    self.name, after - before, i))

@contextmanager
def skip_exception_type(exc_type):
    try:
        yield
    except exc_type as e:
        raise unittest.SkipTest(f"not implemented: {e}") from e

#  "min_satisfying_examples" setting has been deprecated in hypythesis
#  3.56.0 and removed in hypothesis 4.x
try:
    import hypothesis

    def settings(*args, **kwargs):
        if 'min_satisfying_examples' in kwargs and hypothesis.version.__version_info__ >= (3, 56, 0):
            kwargs.pop('min_satisfying_examples')
        return hypothesis.settings(*args, **kwargs)


    hypothesis.settings.register_profile(
        "pytorch_ci",
        settings(
            derandomize=True,
            suppress_health_check=[hypothesis.HealthCheck.too_slow],
            database=None,
            max_examples=50,
            verbosity=hypothesis.Verbosity.normal))
    hypothesis.settings.register_profile(
        "dev",
        settings(
            suppress_health_check=[hypothesis.HealthCheck.too_slow],
            database=None,
            max_examples=10,
            verbosity=hypothesis.Verbosity.normal))
    hypothesis.settings.register_profile(
        "debug",
        settings(
            suppress_health_check=[hypothesis.HealthCheck.too_slow],
            database=None,
            max_examples=1000,
            verbosity=hypothesis.Verbosity.verbose))

    hypothesis.settings.load_profile(
        "pytorch_ci" if IS_IN_CI else os.getenv('PYTORCH_HYPOTHESIS_PROFILE', 'dev')
    )
except ImportError:
    print('Fail to import hypothesis in common_utils, tests are not derandomized')

def check_if_enable(test: unittest.TestCase):
    test_suite = str(test.__class__).split('\'')[1]
    test_name = f'{test._testMethodName} ({test_suite})'
    if slow_tests_dict is not None and test_name in slow_tests_dict:
        getattr(test, test._testMethodName).__dict__['slow_test'] = True
        if not TEST_WITH_SLOW:
            raise unittest.SkipTest("test is slow; run with PYTORCH_TEST_WITH_SLOW to enable test")
    if not IS_SANDCASTLE and disabled_tests_dict is not None:
        if test_name in disabled_tests_dict:
            issue_url, platforms = disabled_tests_dict[test_name]
            platform_to_conditional: Dict = {
                "mac": IS_MACOS,
                "macos": IS_MACOS,
                "windows": IS_WINDOWS,
                "linux": IS_LINUX
            }
            if platforms == [] or any([platform_to_conditional[platform] for platform in platforms]):
                raise unittest.SkipTest(
                    f"Test is disabled because an issue exists disabling it: {issue_url}" +
                    f" for {'all' if platforms == [] else ''}platform(s) {', '.join(platforms)}. " +
                    "If you're seeing this on your local machine and would like to enable this test, " +
                    "please make sure IN_CI is not set and you are not using the flag --import-disabled-tests.")
    if TEST_SKIP_FAST:
        if not getattr(test, test._testMethodName).__dict__.get('slow_test', False):
            raise unittest.SkipTest("test is fast; we disabled it with PYTORCH_TEST_SKIP_FAST")

# Acquires the comparison dtype, required since isclose
# requires both inputs have the same dtype, and isclose is not supported
# for some device x dtype combinations.
# NOTE: Remaps bfloat16 to float32 since neither the CPU or CUDA device types
#  support needed bfloat16 comparison methods.
# NOTE: Remaps float16 to float32 on CPU since the CPU device type doesn't
#   support needed float16 comparison methods.
# TODO: Update this once bfloat16 and float16 are better supported.
def get_comparison_dtype(a, b):
    # TODO: update this when promote_types supports bfloat16 and/or
    # isclose supports bfloat16.
    a_dtype = torch.float32 if a.dtype is torch.bfloat16 else a.dtype
    b_dtype = torch.float32 if b.dtype is torch.bfloat16 else b.dtype

    compare_dtype = torch.promote_types(a_dtype, b_dtype)

    # non-CUDA (CPU, for example) float16 -> float32
    # TODO: update this when isclose is implemented for CPU float16
    if (compare_dtype is torch.float16 and
        (a.device != b.device or a.device.type != 'cuda' or
            b.device.type != 'cuda')):
        compare_dtype = torch.float32

    return compare_dtype

# This implements a variant of assertRaises/assertRaisesRegex where we first test
# if the exception is NotImplementedError, and if so just skip the test instead
# of failing it.
#
# This is implemented by inheriting from the (private) implementation of
# assertRaises from unittest.case, and slightly tweaking it for this new
# behavior.  The year is 2021: this private class hierarchy hasn't changed since
# 2010, seems low risk to inherit from.
class AssertRaisesContextIgnoreNotImplementedError(unittest.case._AssertRaisesContext):
    def __exit__(self, exc_type, exc_value, tb):
        if exc_type is not None and issubclass(exc_type, NotImplementedError):
            self.test_case.skipTest(f"not_implemented: {exc_value}")  # type: ignore[attr-defined]
        return super().__exit__(exc_type, exc_value, tb)


@contextmanager
def set_warn_always_context(new_val: bool):
    old_val = torch.is_warn_always_enabled()
    torch.set_warn_always(new_val)
    try:
        yield
    finally:
        torch.set_warn_always(old_val)


class TestCase(expecttest.TestCase):
    # NOTE: "precision" lets classes and generated tests set minimum
    # atol values when comparing tensors. Used by @precisionOverride and @toleranceOverride, for
    # example.
    # NOTE: "rel_tol" lets classes and generated tests set minimum
    # rtol values when comparing tensors. Used by @toleranceOverride, for example.
    _precision: float = 0
    _rel_tol: float = 0

    # checker to early terminate test suite if unrecoverable failure occurs.
    def _should_stop_test_suite(self):
        if torch.cuda.is_initialized():
            # CUDA device side error will cause subsequence test cases to fail.
            # stop entire test suite if catches RuntimeError during torch.cuda.synchronize().
            try:
                torch.cuda.synchronize()
            except RuntimeError as rte:
                return True
            return False
        else:
            return False

    @property
    def precision(self) -> float:
        return self._precision

    @precision.setter
    def precision(self, prec: float) -> None:
        self._precision = prec

    @property
    def rel_tol(self) -> float:
        return self._rel_tol

    @rel_tol.setter
    def rel_tol(self, prec: float) -> None:
        self._rel_tol = prec

    _do_cuda_memory_leak_check = False
    _do_cuda_non_default_stream = False

    # When True, if a test case raises a NotImplementedError, instead of failing
    # the test, skip it instead.
    _ignore_not_implemented_error = False

    def __init__(self, method_name='runTest'):
        super().__init__(method_name)

        test_method = getattr(self, method_name, None)
        if test_method is not None:
            # Wraps the tested method if we should do CUDA memory check.
            if not TEST_SKIP_CUDA_MEM_LEAK_CHECK:
                self._do_cuda_memory_leak_check &= getattr(test_method, '_do_cuda_memory_leak_check', True)
                # FIXME: figure out the flaky -1024 anti-leaks on windows. See #8044
                if self._do_cuda_memory_leak_check and not IS_WINDOWS:
                    self.wrap_with_cuda_policy(method_name, self.assertLeaksNoCudaTensors)

            # Wraps the tested method if we should enforce non default CUDA stream.
            self._do_cuda_non_default_stream &= getattr(test_method, '_do_cuda_non_default_stream', True)
            if self._do_cuda_non_default_stream and not IS_WINDOWS:
                self.wrap_with_cuda_policy(method_name, self.enforceNonDefaultStream)

            if self._ignore_not_implemented_error:
                self.wrap_with_policy(method_name, lambda: skip_exception_type(NotImplementedError))

    def assertLeaksNoCudaTensors(self, name=None):
        name = self.id() if name is None else name
        return CudaMemoryLeakCheck(self, name)

    def enforceNonDefaultStream(self):
        return CudaNonDefaultStream()

    def wrap_with_cuda_policy(self, method_name, policy):
        test_method = getattr(self, method_name)
        # the import below may initialize CUDA context, so we do it only if
        # self._do_cuda_memory_leak_check or self._do_cuda_non_default_stream
        # is True.
        # TODO: sure looks like we unconditionally initialize the context here
        # -- ezyang
        from torch.testing._internal.common_cuda import TEST_CUDA
        fullname = self.id().lower()  # class_name.method_name
        if TEST_CUDA and ('gpu' in fullname or 'cuda' in fullname):
            setattr(self, method_name, self.wrap_method_with_policy(test_method, policy))

    def wrap_with_policy(self, method_name, policy):
        test_method = getattr(self, method_name)
        setattr(self, method_name, self.wrap_method_with_policy(test_method, policy))

    # A policy is a zero-argument function that returns a context manager.
    # We don't take the context manager directly as it may be necessary to
    # construct it once per test method
    def wrap_method_with_policy(self, method, policy):
        # Assumes that `method` is the tested function in `self`.
        # NOTE: Python Exceptions (e.g., unittest.Skip) keeps objects in scope
        #       alive, so this cannot be done in setUp and tearDown because
        #       tearDown is run unconditionally no matter whether the test
        #       passes or not. For the same reason, we can't wrap the `method`
        #       call in try-finally and always do the check.
        @wraps(method)
        def wrapper(self, *args, **kwargs):
            with policy():
                method(*args, **kwargs)
        return types.MethodType(wrapper, self)

    def wrap_with_cuda_memory_check(self, method):
        return self.wrap_method_with_policy(method, self.assertLeaksNoCudaTensors)

    def run(self, result=None):
        super().run(result=result)
        # Early terminate test if necessary.
        if self._should_stop_test_suite():
            result.stop()

    def setUp(self):
        check_if_enable(self)
        set_rng_seed(SEED)

    @staticmethod
    def _make_crow_indices(n_rows, n_cols, nnz,
                           *, device, dtype, random=True):
        """Return crow_indices of a CSR tensor with size (n_rows, n_cols) and
        the number of specified elements nnz.

        If random is True, the column counts of rows are in random
        order. Otherwise, the column counts of rows are defined by the
        used sampling method.

        Sampling method
        ---------------

        The used sampling method was introduced in
        https://pearu.github.io/csr_sampling.html, and here we give
        only an overall description of the method.

        Notice that crow_indices can be defined as cumsum(counts)
        where counts is a sequence of non-negative integers satisfying
        the following conditions:

          len(counts) == n_rows + 1
          counts.max() <= n_cols

        while counts[i + 1] is interpreted as the number of specified
        elements in the i-th row.

        The used sampling method aims at increasing the diversity of
        CSR samples, that is, a CSR sample should contain (i) rows
        that are all filled, (ii) rows with no elements at all, and
        (iii) rows that are partially filled. At the same time and for
        the given total number of specified elements (nnz), there
        should be minimal preference to rows with a given number of
        elements.  To achieve this, the sampling method is built-up on
        using a sawteeth model for counts. In the simplest case, we
        would have

          counts = arange(n_rows + 1) % (n_cols + 1)

        that has equal number of all possible column counts per row.
        This formula can be used only for specific input values of
        n_rows, n_cols, and nnz. To generalize this model to any
        combinations of inputs, the counts model above is extended
        with an incomplete sawtooth, and the right and lower
        rectangular parts that will guarantee that

          counts.sum() == nnz

        for any combination of n_rows, n_cols, and nnz. Basically,
        we'll find a maximal window in (n_rows + 1, n_cols + 1)-grid
        that is able to hold a sequence of sawteeth and so-called
        final correction, while the external part of the window is
        filled with counts to meet the nnz contraint exactly.
        """
        assert 0 <= nnz <= n_rows * n_cols

        def sawteeth(n, m):
            # return the total number of counts in the sequence of
            # sawteeth where n and m define a window in (n_rows+1,
            # n_cols+1) rectangle where the sequence of sawteeth
            # perfectly fit.
            M = (n_cols - m) * (n_cols - m + 1) // 2
            K = (n_rows - n) % (n_cols - m + 1)
            return M * ((n_rows - n) // (n_cols - m + 1)) + K * (K - 1) // 2

        # Different from the original method description, here counts
        # has leading 0 required by crow_indices:
        counts = torch.zeros(n_rows + 1, dtype=dtype, device=torch.device('cpu'))

        n = m = 0
        N = sawteeth(n, m)
        if N and nnz >= max(N, n_cols):
            # determine the width of the sawteeth window. We use bisection to solve
            #   N(n, 0) == 0 or nnz - n * n_cols < max(N(n, 0), n_cols)
            # for n
            n_left = n
            n_right = n_rows - 1
            N_right = sawteeth(n_right, m)
            while n_right - n_left > 1:
                n_middle = (n_left + n_right) // 2
                N_middle = sawteeth(n_middle, m)
                if N_middle == 0 or nnz - n_middle * n_cols < max(N_middle, n_cols):
                    n_right, N_right = n_middle, N_middle
                else:
                    n_left = n_middle
            n, N = n_right, N_right
            # fill the right rectangle with counts:
            assert n
            counts[-n:].fill_(n_cols)

        if N and nnz - n * n_cols >= max(N, n_rows - n):
            # determine the height of the sawteeth window. We use bisection to solve
            #   N(n, m) == 0 or nnz - n * n_cols - m * (n_rows - n) < max(N(n, m), n_rows - n)
            # for m.
            m_left = m
            m_right = n_cols - 1
            N_right = sawteeth(n, m_right)
            while m_right - m_left > 1:
                m_middle = (m_left + m_right) // 2
                N_middle = sawteeth(n, m_middle)
                if N_middle == 0 or nnz - n * n_cols - m_middle * (n_rows - n) < max(N_middle, n_rows - n):
                    m_right, N_right = m_middle, N_middle
                else:
                    m_left = m_middle
            m, N = m_right, N_right
            # fill the bottom rectangle with counts:
            assert m
            counts[1:n_rows - n + 1].fill_(m)

        if N:
            # fill the sawteeth window with counts
            q, r = divmod(nnz - n * n_cols - m * (n_rows - n),
                          (n_cols - m) * (n_cols - m + 1) // 2)
            p = 1 + q * (n_cols - m + 1)
            if sys.version_info >= (3, 8):
                k = math.isqrt(2 * r)
            else:
                # math.isqrt(x) is available starting from Python 3.8.
                # Here we use int(math.sqrt(x)) as an approximation
                # that appers to give exaxt result for all x values
                # less than 2**35, at least, the upper limit of x is
                # TBD.
                k = int(math.sqrt(2 * r))
            if k * (k + 1) > 2 * r:
                k -= 1
            corr = r - k * (k + 1) // 2
            assert not ((p > 1) and (m > 0))  # full sawteeth are never on top of a bottom rectangle
            # sequence of full sawteeth:
            counts[1:p] = torch.arange(p - 1, dtype=dtype, device=counts.device) % (n_cols - m + 1)
            # incomplete sawtooth:
            counts[p:p + k + 1] += torch.arange(k + 1, dtype=dtype, device=counts.device)
        else:
            # given input does not support sawteeth
            p = 1
            corr = nnz - n * n_cols - m * (n_rows - n)

        # correction that will guarantee counts.sum() == nnz:
        counts[p] += corr

        if random:
            # randomize crow_indices by shuffling the sawteeth
            # sequence:
            perm = torch.randperm(n_rows, device=counts.device)
            counts[1:] = counts[1:][perm]

        # compute crow_indices:
        crow_indices = counts
        crow_indices.cumsum_(dim=0)
        return crow_indices.to(device=device)

    def genSparseCSRTensor(self, size, nnz, *, device, dtype, index_dtype):
        sparse_dim = 2
        assert all(size[d] > 0 for d in range(sparse_dim)) or nnz == 0, 'invalid arguments'
        assert len(size) == sparse_dim

        def random_sparse_csr(n_rows, n_cols, nnz):
            crow_indices = self._make_crow_indices(n_rows, n_cols, nnz, device=device, dtype=index_dtype)
            col_indices = torch.zeros(nnz, dtype=index_dtype, device=device)
            for i in range(n_rows):
                count = crow_indices[i + 1] - crow_indices[i]
                col_indices[crow_indices[i]:crow_indices[i + 1]], _ = torch.sort(
                    torch.randperm(n_cols, dtype=index_dtype, device=device)[:count])
            values = make_tensor([nnz], device=device, dtype=dtype, low=-1, high=1)
            return values, crow_indices, col_indices

        values, crow_indices, col_indices = random_sparse_csr(size[0], size[1], nnz)
        return torch.sparse_csr_tensor(crow_indices,
                                       col_indices,
                                       values, size=size, dtype=dtype, device=device)

    def genSparseTensor(self, size, sparse_dim, nnz, is_uncoalesced, device, dtype):
        # Assert not given impossible combination, where the sparse dims have
        # empty numel, but nnz > 0 makes the indices containing values.
        assert all(size[d] > 0 for d in range(sparse_dim)) or nnz == 0, 'invalid arguments'

        v_size = [nnz] + list(size[sparse_dim:])
        v = make_tensor(v_size, device=device, dtype=dtype, low=-1, high=1)
        i = torch.rand(sparse_dim, nnz, device=device)
        i.mul_(torch.tensor(size[:sparse_dim]).unsqueeze(1).to(i))
        i = i.to(torch.long)
        if is_uncoalesced:
            v = torch.cat([v, torch.randn_like(v)], 0)
            i = torch.cat([i, i], 1)
        x = torch.sparse_coo_tensor(i, v, torch.Size(size), dtype=dtype, device=device)

        if not is_uncoalesced:
            x = x.coalesce()
        else:
            # FIXME: `x` is a sparse view of `v`. Currently rebase_history for
            #        sparse views is not implemented, so this workaround is
            #        needed for inplace operations done on `x`, e.g., copy_().
            #        Remove after implementing something equivalent to CopySlice
            #        for sparse views.
            # NOTE: We do clone() after detach() here because we need to be able to change size/storage of x afterwards
            x = x.detach().clone()
        return x, x._indices().clone(), x._values().clone()

    def safeToDense(self, t):
        return t.coalesce().to_dense()

    # Compares torch function with reference function for given sample input (object of SampleInput)
    # Note: only values are compared, type comparison is not done here
    def compare_with_reference(self, torch_fn, ref_fn, sample_input, **kwargs):
        n_inp, n_args, n_kwargs = sample_input.numpy()
        t_inp, t_args, t_kwargs = sample_input.input, sample_input.args, sample_input.kwargs

        actual = torch_fn(t_inp, *t_args, **t_kwargs)
        expected = ref_fn(n_inp, *n_args, **n_kwargs)

        self.assertEqual(actual, expected, exact_device=False)

    # Compares the given Torch and NumPy functions on the given tensor-like object.
    # NOTE: both torch_fn and np_fn should be functions that take a single
    #   tensor (array). If the torch and/or NumPy function require additional
    #   arguments then wrap the function in a lambda or pass a partial function.
    # TODO: add args/kwargs for passing to assertEqual (e.g. rtol, atol)
    def compare_with_numpy(self, torch_fn, np_fn, tensor_like,
                           device=None, dtype=None, **kwargs):
        assert TEST_NUMPY

        if isinstance(tensor_like, torch.Tensor):
            assert device is None
            assert dtype is None
            t_cpu = tensor_like.detach().cpu()
            if t_cpu.dtype is torch.bfloat16:
                t_cpu = t_cpu.float()
            a = t_cpu.numpy()
            t = tensor_like
        else:
            d = copy.copy(torch_to_numpy_dtype_dict)
            d[torch.bfloat16] = np.float32
            a = np.array(tensor_like, dtype=d[dtype])
            t = torch.tensor(tensor_like, device=device, dtype=dtype)

        np_result = np_fn(a)
        torch_result = torch_fn(t).cpu()

        # Converts arrays to tensors
        if isinstance(np_result, np.ndarray):
            try:
                np_result = torch.from_numpy(np_result)
            except Exception:
                # NOTE: copying an array before conversion is necessary when,
                #   for example, the array has negative strides.
                np_result = torch.from_numpy(np_result.copy())
            if t.dtype is torch.bfloat16 and torch_result.dtype is torch.bfloat16 and np_result.dtype is torch.float:
                torch_result = torch_result.to(torch.float)

        self.assertEqual(np_result, torch_result, **kwargs)

    # Some analysis of tolerance by logging tests from test_torch.py can be found
    # in https://github.com/pytorch/pytorch/pull/32538.
    # dtype name : (rtol, atol)
    dtype_precisions = {
        torch.float16    : (0.001, 1e-5),
        torch.bfloat16   : (0.016, 1e-5),
        torch.float32    : (1.3e-6, 1e-5),
        torch.float64    : (1e-7, 1e-7),
        torch.complex32  : (0.001, 1e-5),
        torch.complex64  : (1.3e-6, 1e-5),
        torch.complex128 : (1e-7, 1e-7),
    }

    # Returns the "default" rtol and atol for comparing scalars or
    # tensors of the given dtypes.
    def _getDefaultRtolAndAtol(self, dtype0, dtype1):
        rtol = max(self.dtype_precisions.get(dtype0, (0, 0))[0],
                   self.dtype_precisions.get(dtype1, (0, 0))[0])
        atol = max(self.dtype_precisions.get(dtype0, (0, 0))[1],
                   self.dtype_precisions.get(dtype1, (0, 0))[1])

        return rtol, atol

    # Checks if two dense tensors are equal(-ish), returning (True, None)
    #   when they are and (False, debug_msg) when they are not.
    # If exact_dtype is true both tensors must have the same dtype.
    # If exact_device is true both tensors must be on the same device.
    # See the "Test Framework Tensor 'Equality'" note for more details.
    # NOTE: tensors on different devices are moved to the CPU to be compared when
    #   exact_device is False.
    # NOTE: this function checks the tensors' devices, sizes, and dtypes
    #  and acquires the appropriate device, dtype, rtol and atol to compare
    #  them with. It then calls _compare_tensors_internal.
    def _compareTensors(self, a, b, *, rtol: Optional[float] = None, atol=None, equal_nan=True,
                        exact_dtype=True, exact_device=False) -> _compare_return_type:
        assert (atol is None) == (rtol is None)
        if not isinstance(a, torch.Tensor):
            return (False, "argument a, {0}, to _compareTensors is not a tensor!".format(a))
        if not isinstance(b, torch.Tensor):
            return (False, "argument b, {0}, to _compareTensors is not a tensor!".format(b))

        # Validates tensors are on the same device
        if exact_device and a.device != b.device:
            return (False, ("Attempted to compare equality of tensors on "
                            "different devices! Got devices {0} and "
                            "{1}.".format(a.device, b.device)))

        # Compares tensors of different devices on the CPU
        if a.device != b.device:
            a = a.cpu()
            b = b.cpu()

        # Checks size matches
        if a.size() != b.size():
            return (False, ("Attempted to compare equality of tensors with "
                            "different sizes. Got sizes {0} and {1}.").format(a.size(), b.size()))

        # Checks dtype (if exact_dtype)
        if exact_dtype and a.dtype is not b.dtype:
            return (False, ("Attempted to compare equality of tensors with "
                            "different dtypes. Got dtypes {0} and {1}.").format(a.dtype, b.dtype))

        # Acquires rtol and atol
        if rtol is None:
            rtol, atol = self._getDefaultRtolAndAtol(a.dtype, b.dtype)

        atol = max(atol, self.precision)
        rtol = max(rtol, self.rel_tol)

        # Converts to comparison dtype
        dtype = get_comparison_dtype(a, b)
        a = a.to(dtype)
        b = b.to(dtype)

        return _compare_tensors_internal(a, b, rtol=rtol, atol=atol, equal_nan=equal_nan)

    # Checks if two scalars are equal(-ish), returning (True, None)
    #   when they are and (False, debug_msg) when they are not.
    # NOTE: this function just acquires rtol and atol
    #   before calling _compare_scalars_internal.
    def _compareScalars(self, a, b, *,
                        rtol: Optional[float] = None, atol: Optional[float] = None, equal_nan=True) -> _compare_return_type:
        # Acquires rtol and atol
        assert (atol is None) == (rtol is None)
        if rtol is None:
            if isinstance(a, complex) or isinstance(b, complex):
                rtol, atol = self._getDefaultRtolAndAtol(torch.complex64, torch.complex64)
            elif isinstance(a, float) or isinstance(b, float):
                rtol, atol = self._getDefaultRtolAndAtol(torch.float32, torch.float32)
            else:
                rtol, atol = 0, 0
        rtol = cast(float, rtol)
        atol = cast(float, atol)
        assert atol is not None
        atol = max(atol, self.precision)
        rtol = max(rtol, self.rel_tol)

        return _compare_scalars_internal(a, b, rtol=rtol, atol=atol, equal_nan=equal_nan)

    # Construct assert messages basd on internal debug message and user provided message.
    def _get_assert_msg(self, msg, debug_msg=None):
        if msg is None:
            return debug_msg
        else:
            return f"\n{msg}" if debug_msg is None else f"{debug_msg}\n{msg}"

    def assertEqualIgnoreType(self, *args, **kwargs) -> None:
        # If you are seeing this function used, that means test is written wrongly
        # and deserves detailed investigation
        return self.assertEqual(*args, exact_dtype=False, **kwargs)

    def _is_dict(self, obj):
        return isinstance(obj, (dict, torch._C.ScriptDict))  # type: ignore[attr-defined]

    # Compares x and y
    # TODO: default exact_device to True
    def assertEqual(self, x, y, msg: Optional[str] = None, *,
                    atol: Optional[float] = None, rtol: Optional[float] = None,
                    equal_nan=True, exact_dtype=True, exact_device=False) -> None:
        assert (atol is None) == (rtol is None), "If one of atol or rtol is specified, then the other must be too"
        debug_msg: Optional[str] = None

        # Tensor x Number and Number x Tensor comparisons
        if isinstance(x, torch.Tensor) and isinstance(y, Number):
            self.assertEqual(x.item(), y, atol=atol, rtol=rtol, msg=msg,
                             exact_dtype=exact_dtype, exact_device=exact_device)
        elif isinstance(y, torch.Tensor) and isinstance(x, Number):
            self.assertEqual(x, y.item(), atol=atol, rtol=rtol, msg=msg,
                             exact_dtype=exact_dtype, exact_device=exact_device)
        # Tensor x np.bool
        elif isinstance(x, torch.Tensor) and isinstance(y, np.bool_):
            self.assertEqual(x.item(), y, atol=atol, rtol=rtol, msg=msg,
                             exact_dtype=exact_dtype, exact_device=exact_device)
        elif isinstance(y, torch.Tensor) and isinstance(x, np.bool_):
            self.assertEqual(x, y.item(), atol=atol, rtol=rtol, msg=msg,
                             exact_dtype=exact_dtype, exact_device=exact_device)

        # Tensor x Tensor
        elif isinstance(x, torch.Tensor) and isinstance(y, torch.Tensor):
            debug_msg = ("Attempted to compare with different is_sparse settings: "
                         f"Expected: {x.is_sparse}; Actual: {y.is_sparse}.")
            super().assertEqual(x.is_sparse, y.is_sparse, msg=self._get_assert_msg(msg=msg, debug_msg=debug_msg))
            debug_msg = ("Attempted to compare with different is_quantized settings: "
                         f"Expected: {x.is_quantized}; Actual: {y.is_quantized}.")
            super().assertEqual(x.is_quantized, y.is_quantized, msg=self._get_assert_msg(msg=msg, debug_msg=debug_msg))
            if x.is_sparse:
                if x.size() != y.size():
                    debug_msg_sparse = ("Attempted to compare equality of tensors with different sizes: "
                                        f"Expected: {x.size()}; Actual: {y.size()}.")
                    super().assertTrue(False, msg=self._get_assert_msg(msg=msg, debug_msg=debug_msg_sparse))

                x = x.coalesce()
                y = y.coalesce()
                indices_result, debug_msg_indices = self._compareTensors(x._indices(), y._indices(),
                                                                         rtol=rtol, atol=atol,
                                                                         equal_nan=equal_nan, exact_dtype=exact_dtype,
                                                                         exact_device=exact_device)

                if not indices_result:
                    assert debug_msg_indices is not None
                    debug_msg = "Sparse tensor indices failed to compare as equal! " + debug_msg_indices
                super().assertTrue(indices_result, msg=self._get_assert_msg(msg, debug_msg=debug_msg))

                values_result, debug_msg_values = self._compareTensors(x._values(), y._values(),
                                                                       rtol=rtol, atol=atol,
                                                                       equal_nan=equal_nan, exact_dtype=exact_dtype,
                                                                       exact_device=exact_device)

                if not values_result:
                    assert debug_msg_values is not None
                    debug_msg = "Sparse tensor values failed to compare as equal! " + debug_msg_values
                super().assertTrue(values_result, msg=self._get_assert_msg(msg, debug_msg=debug_msg))
            elif x.is_quantized and y.is_quantized:
                self.assertEqual(x.qscheme(), y.qscheme(), atol=atol, rtol=rtol,
                                 msg=msg, exact_dtype=exact_dtype,
                                 exact_device=exact_device)

                if x.qscheme() == torch.per_tensor_affine:
                    self.assertEqual(x.q_scale(), y.q_scale(), atol=atol, rtol=rtol,
                                     msg=msg, exact_dtype=exact_dtype,
                                     exact_device=exact_device)
                    self.assertEqual(x.q_zero_point(), y.q_zero_point(),
                                     atol=atol, rtol=rtol, msg=msg,
                                     exact_dtype=exact_dtype, exact_device=exact_device)
                elif x.qscheme() == torch.per_channel_affine:
                    self.assertEqual(x.q_per_channel_scales(), y.q_per_channel_scales(), atol=atol, rtol=rtol,
                                     msg=msg, exact_dtype=exact_dtype,
                                     exact_device=exact_device)
                    self.assertEqual(x.q_per_channel_zero_points(), y.q_per_channel_zero_points(),
                                     atol=atol, rtol=rtol, msg=msg,
                                     exact_dtype=exact_dtype, exact_device=exact_device)
                    self.assertEqual(x.q_per_channel_axis(), y.q_per_channel_axis(),
                                     atol=atol, rtol=rtol, msg=msg,
                                     exact_dtype=exact_dtype, exact_device=exact_device)

                result, debug_msg_compare = self._compareTensors(x.int_repr().to(torch.int32),
                                                                 y.int_repr().to(torch.int32),
                                                                 atol=atol, rtol=rtol,
                                                                 exact_dtype=exact_dtype,
                                                                 exact_device=exact_device)

                if not result:
                    assert debug_msg_compare is not None
                    debug_msg = "Quantized representations failed to compare as equal! " + debug_msg_compare
                super().assertTrue(result, msg=self._get_assert_msg(msg, debug_msg=debug_msg))
            else:
                result, debug_msg_generic = self._compareTensors(x, y, rtol=rtol, atol=atol,
                                                                 equal_nan=equal_nan, exact_dtype=exact_dtype,
                                                                 exact_device=exact_device)

                if not result:
                    assert debug_msg_generic is not None
                    debug_msg = "Tensors failed to compare as equal!" + debug_msg_generic
                super().assertTrue(result, msg=self._get_assert_msg(msg, debug_msg=debug_msg))
        elif isinstance(x, (np.ndarray, torch.Tensor)) or isinstance(y, (np.ndarray, torch.Tensor)):
            def maybe_to_tensor(a: Union[np.ndarray, torch.Tensor]) -> Union[np.ndarray, torch.Tensor]:
                if not isinstance(a, np.ndarray):
                    return a

                try:
                    return torch.from_numpy(a)
                except TypeError:
                    # This happens if the dtype is non-numeric or not supported by torch
                    return a

            def maybe_to_list(a: Any) -> Any:
                if not isinstance(a, (np.ndarray, torch.Tensor)):
                    return a

                return a.tolist()

            x = maybe_to_tensor(x)
            y = maybe_to_tensor(y)

            if isinstance(x, torch.Tensor) and isinstance(y, torch.Tensor):
                self.assertEqual(
                    x, y, atol=atol, rtol=rtol, msg=msg, exact_dtype=exact_dtype, exact_device=exact_device
                )
            else:
                # In case we can't convert the array to a tensor, we fall back to comparing x and y as iterables
                self.assertEqual(
                    maybe_to_list(x),
                    maybe_to_list(y),
                    atol=atol,
                    rtol=rtol,
                    msg=msg,
                    exact_dtype=exact_dtype,
                    exact_device=exact_device
                )
        elif isinstance(x, string_classes) and isinstance(y, string_classes):
            debug_msg = ("Attempted to compare [string] types: "
                         f"Expected: {repr(x)}; Actual: {repr(y)}.")
            super().assertEqual(x, y, msg=self._get_assert_msg(msg, debug_msg=debug_msg))
        elif type(x) == set and type(y) == set:
            debug_msg = ("Attempted to compare [set] types: "
                         f"Expected: {x}; Actual: {y}.")
            super().assertEqual(x, y, msg=self._get_assert_msg(msg, debug_msg=debug_msg))
        elif self._is_dict(x) and self._is_dict(y):
            if isinstance(x, OrderedDict) and isinstance(y, OrderedDict):
                self.assertEqual(x.items(), y.items(), atol=atol, rtol=rtol,
                                 msg=msg, exact_dtype=exact_dtype,
                                 exact_device=exact_device)
            else:
                self.assertEqual(set(x.keys()), set(y.keys()), atol=atol, rtol=rtol,
                                 msg=msg, exact_dtype=exact_dtype,
                                 exact_device=exact_device)
                key_list = list(x.keys())
                self.assertEqual([x[k] for k in key_list],
                                 [y[k] for k in key_list],
                                 atol=atol, rtol=rtol, msg=msg,
                                 exact_dtype=exact_dtype, exact_device=exact_device)
        elif isinstance(x, type) and isinstance(y, type):
            # See TestTorch.test_assert_equal_generic_meta
            debug_msg = ("Attempted to compare [type] types: "
                         f"Expected: {x}; Actual: {y}.")
            super().assertEqual(x, y, msg=self._get_assert_msg(msg, debug_msg=debug_msg))
        elif is_iterable(x) and is_iterable(y):
            debug_msg = ("Attempted to compare the lengths of [iterable] types: "
                         f"Expected: {len(x)}; Actual: {len(y)}.")
            super().assertEqual(len(x), len(y), msg=self._get_assert_msg(msg, debug_msg=debug_msg))
            for x_, y_ in zip(x, y):
                self.assertEqual(x_, y_, atol=atol, rtol=rtol, msg=msg,
                                 exact_dtype=exact_dtype, exact_device=exact_device)
        elif isinstance(x, bool) and isinstance(y, bool):
            super().assertTrue(x == y, msg=msg)

        # Scalar x Scalar
        elif isinstance(x, Number) and isinstance(y, Number):
            result, debug_msg_scalars = self._compareScalars(x, y, rtol=rtol, atol=atol,
                                                             equal_nan=equal_nan)
            if not result:
                assert debug_msg_scalars is not None
                debug_msg = "Scalars failed to compare as equal! " + debug_msg_scalars
            super().assertTrue(result, msg=self._get_assert_msg(msg, debug_msg=debug_msg))
        else:
            super().assertEqual(x, y, msg=msg)

    def assertNotEqual(self, x, y, msg: Optional[str] = None, *,                                       # type: ignore[override]
                       atol: Optional[float] = None, rtol: Optional[float] = None, **kwargs) -> None:
        with self.assertRaises(AssertionError, msg=msg):
            self.assertEqual(x, y, msg, atol=atol, rtol=rtol, **kwargs)

    def assertEqualTypeString(self, x, y) -> None:
        # This API is used simulate deprecated x.type() == y.type()
        self.assertEqual(x.device, y.device)
        self.assertEqual(x.dtype, y.dtype)
        self.assertEqual(x.is_sparse, y.is_sparse)

    def assertObjectIn(self, obj: Any, iterable: Iterable[Any]) -> None:
        for elem in iterable:
            if id(obj) == id(elem):
                return
        raise AssertionError("object not found in iterable")

    # Reimplemented to provide special behavior when
    # _ignore_not_implemented_error is True
    def assertRaises(self, expected_exception, *args, **kwargs):
        if self._ignore_not_implemented_error:
            context: Optional[AssertRaisesContextIgnoreNotImplementedError] = \
                AssertRaisesContextIgnoreNotImplementedError(expected_exception, self)  # type: ignore[call-arg]
            try:
                return context.handle('assertRaises', args, kwargs)  # type: ignore[union-attr]
            finally:
                # see https://bugs.python.org/issue23890
                context = None
        else:
            return super().assertRaises(expected_exception, *args, **kwargs)

    # Reimplemented to provide special behavior when
    # _ignore_not_implemented_error is True
    def assertRaisesRegex(self, expected_exception, expected_regex, *args, **kwargs):
        if self._ignore_not_implemented_error:
            context = AssertRaisesContextIgnoreNotImplementedError(  # type: ignore[call-arg]
                expected_exception, self, expected_regex)
            return context.handle('assertRaisesRegex', args, kwargs)  # type: ignore[attr-defined]
        else:
            return super().assertRaisesRegex(expected_exception, expected_regex, *args, **kwargs)

    # TODO: Support context manager interface
    # NB: The kwargs forwarding to callable robs the 'subname' parameter.
    # If you need it, manually apply your callable in a lambda instead.
    def assertExpectedRaises(self, exc_type, callable, *args, **kwargs):
        subname = None
        if 'subname' in kwargs:
            subname = kwargs['subname']
            del kwargs['subname']
        try:
            callable(*args, **kwargs)
        except exc_type as e:
            self.assertExpected(str(e), subname)
            return
        # Don't put this in the try block; the AssertionError will catch it
        self.fail(msg="Did not raise when expected to")

    def assertNotWarn(self, callable, msg=''):
        r"""
        Test if :attr:`callable` does not raise a warning.
        """
        with warnings.catch_warnings(record=True) as ws:
            warnings.simplefilter("always")  # allow any warning to be raised
            with set_warn_always_context(True):
                callable()
            self.assertTrue(len(ws) == 0, msg)

    @contextmanager
    def assertWarnsOnceRegex(self, category, regex=''):
        """Context manager for code that *must always* warn

        This filters expected warnings from the test and fails if
        the expected warning is not caught. It uses set_warn_always() to force
        TORCH_WARN_ONCE to behave like TORCH_WARN
        """
        pattern = re.compile(regex)
        with warnings.catch_warnings(record=True) as ws:
            warnings.simplefilter("always")  # allow any warning to be raised
            with set_warn_always_context(True):
                yield
            if len(ws) == 0:
                self.fail('no warning caught')
            self.assertTrue(any([type(w.message) is category for w in ws]))
            self.assertTrue(
                any([re.match(pattern, str(w.message)) for w in ws]),
                f'{pattern}, {[w.message for w in ws if type(w.message) is category]}')

    def assertExpected(self, s, subname=None):
        r"""
        Test that a string matches the recorded contents of a file
        derived from the name of this test and subname.  This file
        is placed in the 'expect' directory in the same directory
        as the test script. You can automatically update the recorded test
        output using --accept.

        If you call this multiple times in a single function, you must
        give a unique subname each time.
        """
        if not isinstance(s, str):
            raise TypeError("assertExpected is strings only")

        def remove_prefix(text, prefix):
            if text.startswith(prefix):
                return text[len(prefix):]
            return text
        # NB: we take __file__ from the module that defined the test
        # class, so we place the expect directory where the test script
        # lives, NOT where test/common_utils.py lives.  This doesn't matter in
        # PyTorch where all test scripts are in the same directory as
        # test/common_utils.py, but it matters in onnx-pytorch
        module_id = self.__class__.__module__
        munged_id = remove_prefix(self.id(), module_id + ".")
        test_file = os.path.realpath(sys.modules[module_id].__file__)
        expected_file = os.path.join(os.path.dirname(test_file),
                                     "expect",
                                     munged_id)

        subname_output = ""
        if subname:
            expected_file += "-" + subname
            subname_output = " ({})".format(subname)
        expected_file += ".expect"
        expected = None

        def accept_output(update_type):
            print("Accepting {} for {}{}:\n\n{}".format(update_type, munged_id, subname_output, s))
            with open(expected_file, 'w') as f:
                # Adjust for producer_version, leave s unmodified
                s_tag = re.sub(r'(producer_version): "[0-9.]*"',
                               r'\1producer_version: "CURRENT_VERSION"', s)
                f.write(s_tag)

        try:
            with open(expected_file) as f:
                expected = f.read()
        except IOError as e:
            if e.errno != errno.ENOENT:
                raise
            elif expecttest.ACCEPT:
                return accept_output("output")
            else:
                raise RuntimeError(
                    ("I got this output for {}{}:\n\n{}\n\n"
                     "No expect file exists; to accept the current output, run:\n"
                     "python {} {} --accept").format(munged_id, subname_output, s, __main__.__file__, munged_id)) from None

        # a hack for JIT tests
        if IS_WINDOWS:
            expected = re.sub(r'CppOp\[(.+?)\]', 'CppOp[]', expected)
            s = re.sub(r'CppOp\[(.+?)\]', 'CppOp[]', s)

        # Adjust for producer_version
        expected = expected.replace(
            'producer_version: "CURRENT_VERSION"',
            'producer_version: "{}"'.format(torch.onnx.producer_version)
        )
        if expecttest.ACCEPT:
            if expected != s:
                return accept_output("updated output")
        else:
            if hasattr(self, "assertMultiLineEqual"):
                # Python 2.7 only
                # NB: Python considers lhs "old" and rhs "new".
                self.assertMultiLineEqual(expected, s)
            else:
                self.assertEqual(s, expected)

    def assertExpectedStripMangled(self, s, subname=None):
        s = re.sub(r'__torch__[^ ]+', '', s)
        self.assertExpected(s, subname)

    def assertGreaterAlmostEqual(self, first, second, places=None, msg=None, delta=None):
        """Assert that ``first`` is greater than or almost equal to ``second``.

        The equality of ``first`` and ``second`` is determined in a similar way to
        the ``assertAlmostEqual`` function of the standard library.
        """
        if delta is not None and places is not None:
            raise TypeError("specify delta or places not both")

        if first >= second:
            return

        diff = second - first
        if delta is not None:
            if diff <= delta:
                return

            standardMsg = f"{first} not greater than or equal to {second} within {delta} delta"
        else:
            if places is None:
                places = 7

            if round(diff, places) == 0:
                return

            standardMsg = f"{first} not greater than or equal to {second} within {places} places"

        msg = self._formatMessage(msg, standardMsg)
        raise self.failureException(msg)

    # run code in subprocess and capture exceptions.
    @staticmethod
    def run_process_no_exception(code, env=None):
        import subprocess

        popen = subprocess.Popen(
            [sys.executable, '-c', code],
            stdout=subprocess.PIPE,
            stderr=subprocess.PIPE,
            env=env)
        (stdout, stderr) = popen.communicate()
        return (stdout, stderr)

    # returns captured stderr
    @staticmethod
    def runWithPytorchAPIUsageStderr(code):
        env = os.environ.copy()
        env["PYTORCH_API_USAGE_STDERR"] = "1"
        # remove IN_CI flag since this is a wrapped test process.
        # IN_CI flag should be set in the parent process only.
        if "IN_CI" in env.keys():
            del env["IN_CI"]
        (stdout, stderr) = TestCase.run_process_no_exception(code, env=env)
        return stderr.decode('ascii')


def download_file(url, binary=True):
    from urllib.parse import urlsplit
    from urllib import request, error

    filename = os.path.basename(urlsplit(url)[2])
    data_dir = get_writable_path(os.path.join(os.path.dirname(__file__), 'data'))
    path = os.path.join(data_dir, filename)

    if os.path.exists(path):
        return path
    try:
        data = request.urlopen(url, timeout=15).read()
        with open(path, 'wb' if binary else 'w') as f:
            f.write(data)
        return path
    except error.URLError as e:
        msg = "could not download test file '{}'".format(url)
        warnings.warn(msg, RuntimeWarning)
        raise unittest.SkipTest(msg) from e

def find_free_port():
    with closing(socket.socket(socket.AF_INET, socket.SOCK_STREAM)) as sock:
        sock.setsockopt(socket.SOL_SOCKET, socket.SO_REUSEADDR, 1)
        sock.bind(('localhost', 0))
        _, port = sock.getsockname()
        return port

# Errors that we can get in c10d initialization for which we should retry tests for.
ADDRESS_IN_USE = "Address already in use"
CONNECT_TIMEOUT = "connect() timed out."

def retry_on_connect_failures(func=None, connect_errors=(ADDRESS_IN_USE)):
    """Reruns a test if the test returns a RuntimeError and the exception
    matches exactly with one of the strings in connect_errors."""
    # This if block is executed when using this function as a decorator with arguments.
    if func is None:
        return partial(retry_on_connect_failures, connect_errors=connect_errors)

    @wraps(func)
    def wrapper(*args, **kwargs):
        tries_remaining = 10
        while True:
            try:
                return func(*args, **kwargs)
            except RuntimeError as error:
                if str(error) in connect_errors:
                    tries_remaining -= 1
                    if tries_remaining == 0:
                        raise
                    time.sleep(random.random())
                    continue
                raise
    return wrapper


# Decorator to retry upon certain Exceptions.
def retry(ExceptionToCheck, tries=3, delay=3, skip_after_retries=False):
    def deco_retry(f):
        @wraps(f)
        def f_retry(*args, **kwargs):
            mtries, mdelay = tries, delay
            while mtries > 1:
                try:
                    return f(*args, **kwargs)
                except ExceptionToCheck as e:
                    msg = "%s, Retrying in %d seconds..." % (str(e), mdelay)
                    print(msg)
                    time.sleep(mdelay)
                    mtries -= 1
            try:
                return f(*args, **kwargs)
            except ExceptionToCheck as e:
                raise unittest.SkipTest(f"Skipping after {tries} consecutive {str(e)}") from e if skip_after_retries else e
        return f_retry  # true decorator
    return deco_retry


# Methods for matrix and tensor generation

def make_tensor(size, device: torch.device, dtype: torch.dtype, *, low=None, high=None,
                requires_grad: bool = False, noncontiguous: bool = False,
                exclude_zero: bool = False) -> torch.Tensor:
    """ Creates a random tensor with the given size, device and dtype.

        By default, the tensor's values are in the range [-9, 9] for most dtypes. If low
        and/or high are specified then the values will be in the range [max(-9, low), min(9, high)].

        For unsigned types the values are in the range[0, 9] and for complex types the real and imaginary
        parts are each in the range [-9, 9].

        If noncontiguous=True, a noncontiguous tensor with the given size will be returned unless the size
        specifies a tensor with a 1 or 0 elements in which case the noncontiguous parameter is ignored because
        it is not possible to create a noncontiguous Tensor with a single element.

        If exclude_zero is passed with True (default is False), all the matching values (with zero) in
        created tensor are replaced with an epsilon value if floating type, [`eps + `eps`.j] if
        complex type and 1 if integer/boolean type.
    """

    assert low is None or low < 9, "low value too high!"
    assert high is None or high > -9, "high value too low!"

    if dtype is torch.bool:
        result = torch.randint(0, 2, size, device=device, dtype=dtype)
    elif dtype is torch.uint8:
        low = math.floor(0 if low is None else max(low, 0))
        high = math.ceil(10 if high is None else min(high, 10))
        result = torch.randint(low, high, size, device=device, dtype=dtype)
    elif dtype in integral_types():
        low = math.floor(-9 if low is None else max(low, -9))
        high = math.ceil(10 if high is None else min(high, 10))
        result = torch.randint(low, high, size, device=device, dtype=dtype)
    elif dtype in floating_types_and(torch.half, torch.bfloat16):
        low = -9 if low is None else max(low, -9)
        high = 9 if high is None else min(high, 10)
        span = high - low
        # Windows doesn't support torch.rand(bfloat16) on CUDA
        if IS_WINDOWS and torch.device(device).type == 'cuda' and dtype is torch.bfloat16:
            result = (torch.rand(size, device=device, dtype=torch.float32) * span + low).to(torch.bfloat16)
        else:
            result = torch.rand(size, device=device, dtype=dtype) * span + low
    else:
        assert dtype in complex_types()
        low = -9 if low is None else max(low, -9)
        high = 9 if high is None else min(high, 10)
        span = high - low
        float_dtype = torch.float if dtype is torch.cfloat else torch.double
        real = torch.rand(size, device=device, dtype=float_dtype) * span + low
        imag = torch.rand(size, device=device, dtype=float_dtype) * span + low
        result = torch.complex(real, imag)

    if noncontiguous and result.numel() > 1:
        result = torch.repeat_interleave(result, 2, dim=-1)
        result = result[..., ::2]

    if exclude_zero:
        if dtype in integral_types() or dtype is torch.bool:
            replace_with = torch.tensor(1, device=device, dtype=dtype)
        elif dtype in floating_types_and(torch.half, torch.bfloat16):
            replace_with = torch.tensor(torch.finfo(dtype).eps, device=device, dtype=dtype)
        else:
            assert dtype in complex_types()
            float_dtype = torch.float if dtype is torch.cfloat else torch.double
            float_eps = torch.tensor(torch.finfo(float_dtype).eps, device=device, dtype=float_dtype)
            replace_with = torch.complex(float_eps, float_eps)
        result[result == 0] = replace_with

    if dtype in floating_types_and(torch.half, torch.bfloat16) or\
       dtype in complex_types():
        result.requires_grad = requires_grad

    return result

def random_square_matrix_of_rank(l, rank, dtype=torch.double, device='cpu'):
    assert rank <= l
    A = torch.randn(l, l, dtype=dtype, device=device)
    u, s, vh = torch.linalg.svd(A, full_matrices=False)
    for i in range(l):
        if i >= rank:
            s[i] = 0
        elif s[i] == 0:
            s[i] = 1
    return (u * s.to(dtype).unsqueeze(-2)) @ vh

def random_well_conditioned_matrix(*shape, dtype, device, mean=1.0, sigma=0.001):
    """
    Returns a random rectangular matrix (batch of matrices)
    with singular values sampled from a Gaussian with
    mean `mean` and standard deviation `sigma`.
    The smaller the `sigma`, the better conditioned
    the output matrix is.
    """
    primitive_dtype = {
        torch.float: torch.float,
        torch.double: torch.double,
        torch.cfloat: torch.float,
        torch.cdouble: torch.double
    }
    x = torch.rand(shape, dtype=dtype, device=device)
    m = x.size(-2)
    n = x.size(-1)
    u, _, vh = torch.linalg.svd(x, full_matrices=False)
    s = (torch.randn(*(shape[:-2] + (min(m, n),)), dtype=primitive_dtype[dtype], device=device) * sigma + mean) \
        .sort(-1, descending=True).values.to(dtype)
    return (u * s.unsqueeze(-2)) @ vh

# TODO: remove this (prefer make_symmetric_matrices below)
def random_symmetric_matrix(l, *batches, **kwargs):
    dtype = kwargs.get('dtype', torch.double)
    device = kwargs.get('device', 'cpu')
    A = torch.randn(*(batches + (l, l)), dtype=dtype, device=device)
    A = (A + A.transpose(-2, -1)).div_(2)
    return A

# Creates a symmetric matrix or batch of symmetric matrices
# Shape must be a square matrix or batch of square matrices
def make_symmetric_matrices(*shape, device, dtype):
    assert shape[-1] == shape[-2]
    t = make_tensor(shape, device=device, dtype=dtype)
    t = t + t.transpose(-2, -1).div_(2)
    return t

def random_hermitian_matrix(l, *batches, **kwargs):
    dtype = kwargs.get('dtype', torch.double)
    device = kwargs.get('device', 'cpu')
    A = torch.randn(*(batches + (l, l)), dtype=dtype, device=device)
    A = (A + A.transpose(-2, -1).conj()).div_(2)
    return A


def random_symmetric_psd_matrix(l, *batches, **kwargs):
    dtype = kwargs.get('dtype', torch.double)
    device = kwargs.get('device', 'cpu')
    A = torch.randn(*(batches + (l, l)), dtype=dtype, device=device)
    return torch.matmul(A, A.transpose(-2, -1))


def random_hermitian_psd_matrix(matrix_size, *batch_dims, dtype=torch.double, device='cpu'):
    """
    Returns a batch of random Hermitian semi-positive-definite matrices.
    The shape of the result is batch_dims + (matrix_size, matrix_size)
    The following example creates a tensor of size 2 x 4 x 3 x 3
    >>> matrices = random_hermitian_psd_matrix(3, 2, 4, dtype=dtype, device=device)
    """
    A = torch.randn(*(batch_dims + (matrix_size, matrix_size)), dtype=dtype, device=device)
    return torch.matmul(A, A.conj().transpose(-2, -1))


# TODO: remove this (prefer make_symmetric_pd_matrices below)
def random_symmetric_pd_matrix(matrix_size, *batch_dims, **kwargs):
    dtype = kwargs.get('dtype', torch.double)
    device = kwargs.get('device', 'cpu')
    A = torch.randn(*(batch_dims + (matrix_size, matrix_size)),
                    dtype=dtype, device=device)
    return torch.matmul(A, A.transpose(-2, -1)) \
        + torch.eye(matrix_size, dtype=dtype, device=device) * 1e-5


# Creates a symmetric positive-definite matrix or batch of
#   such matrices
def make_symmetric_pd_matrices(*shape, device, dtype):
    assert shape[-1] == shape[-2]
    t = make_tensor(shape, device=device, dtype=dtype)
    t = torch.matmul(t, t.transpose(-2, -1))
    i = torch.eye(shape[-1], device=device, dtype=dtype) * 1e-5
    return t + i

def random_hermitian_pd_matrix(matrix_size, *batch_dims, dtype, device):
    """
    Returns a batch of random Hermitian positive-definite matrices.
    The shape of the result is batch_dims + (matrix_size, matrix_size)
    The following example creates a tensor of size 2 x 4 x 3 x 3
    >>> matrices = random_hermitian_pd_matrix(3, 2, 4, dtype=dtype, device=device)
    """
    A = torch.randn(*(batch_dims + (matrix_size, matrix_size)),
                    dtype=dtype, device=device)
    return torch.matmul(A, A.transpose(-2, -1).conj()) \
        + torch.eye(matrix_size, dtype=dtype, device=device)


# TODO: remove this (prefer make_fullrank_matrices_with_distinct_singular_values below)
def random_fullrank_matrix_distinct_singular_value(matrix_size, *batch_dims,
                                                   **kwargs):
    dtype = kwargs.get('dtype', torch.double)
    device = kwargs.get('device', 'cpu')
    silent = kwargs.get("silent", False)
    if silent and not torch._C.has_lapack:
        return torch.ones(matrix_size, matrix_size, dtype=dtype, device=device)

    A = torch.randn(batch_dims + (matrix_size, matrix_size), dtype=dtype, device=device)
    u, _, vh = torch.linalg.svd(A, full_matrices=False)
    real_dtype = A.real.dtype if A.dtype.is_complex else A.dtype
    s = torch.arange(1., matrix_size + 1, dtype=real_dtype, device=device).mul_(1.0 / (matrix_size + 1))
    return (u * s.to(A.dtype)) @ vh


# Creates a full rank matrix with distinct signular values or
#   a batch of such matrices
# Shape must be a square matrix or batch of square matrices
def make_fullrank_matrices_with_distinct_singular_values(*shape, device, dtype):
    assert shape[-1] == shape[-2]
    t = make_tensor(shape, device=device, dtype=dtype)
    u, _, vh = torch.linalg.svd(t, full_matrices=False)
    # TODO: improve the handling of complex tensors here
    real_dtype = t.real.dtype if t.dtype.is_complex else t.dtype
    s = torch.arange(1., shape[-1] + 1, dtype=real_dtype, device=device).mul_(1.0 / (shape[-1] + 1))
    return (u * s.to(dtype)) @ vh


def random_matrix(rows, columns, *batch_dims, **kwargs):
    """Return rectangular matrix or batches of rectangular matrices.

    Parameters:
      dtype - the data type
      device - the device kind
      singular - when True, the output will be singular
    """
    dtype = kwargs.get('dtype', torch.double)
    device = kwargs.get('device', 'cpu')
    silent = kwargs.get("silent", False)
    singular = kwargs.get("singular", False)
    if silent and not torch._C.has_lapack:
        return torch.ones(rows, columns, dtype=dtype, device=device)

    A = torch.randn(batch_dims + (rows, columns), dtype=dtype, device=device)
    u, _, vh = torch.linalg.svd(A, full_matrices=False)
    k = min(rows, columns)
    s = torch.linspace(1 / (k + 1), 1, k, dtype=dtype, device=device)
    if singular:
        # make matrix singular
        s[k - 1] = 0
        if k > 2:
            # increase the order of singularity so that the pivoting
            # in LU factorization will be non-trivial
            s[0] = 0
    return (u * s.unsqueeze(-2)) @ vh


def random_lowrank_matrix(rank, rows, columns, *batch_dims, **kwargs):
    """Return rectangular matrix or batches of rectangular matrices with
    given rank.
    """
    B = random_matrix(rows, rank, *batch_dims, **kwargs)
    C = random_matrix(rank, columns, *batch_dims, **kwargs)
    return B.matmul(C)


def random_sparse_matrix(rows, columns, density=0.01, **kwargs):
    """Return rectangular random sparse matrix within given density.

    The density of the result approaches to given density as the size
    of the matrix is increased and a relatively small value of density
    is specified but higher than min(rows, columns)/(rows * columns)
    for non-singular matrices.
    """
    dtype = kwargs.get('dtype', torch.double)
    device = kwargs.get('device', 'cpu')
    singular = kwargs.get("singular", False)

    k = min(rows, columns)
    nonzero_elements = max(min(rows, columns), int(rows * columns * density))

    row_indices = [i % rows for i in range(nonzero_elements)]
    column_indices = [i % columns for i in range(nonzero_elements)]
    random.shuffle(column_indices)
    indices = [row_indices, column_indices]
    values = torch.randn(nonzero_elements, dtype=dtype, device=device)
    # ensure that the diagonal dominates
    values *= torch.tensor([-float(i - j)**2 for i, j in zip(*indices)], dtype=dtype, device=device).exp()
    indices_tensor = torch.tensor(indices)
    A = torch.sparse_coo_tensor(indices_tensor, values, (rows, columns), device=device)
    return A.coalesce()


def random_sparse_pd_matrix(matrix_size, density=0.01, **kwargs):
    """Return random sparse positive-definite matrix with given density.

    The eigenvalues of the matrix are defined as::
      arange(1, matrix_size+1)/matrix_size

    Algorithm:
      A = diag(arange(1, matrix_size+1)/matrix_size)
      while <A density is smaller than required>:
          <choose random i, j in range(matrix_size), theta in [0, 2*pi]>
          R = <rotation matrix (i,j,theta)>
          A = R^T A R
    """
    import math
    torch = kwargs.get('torch', globals()['torch'])
    dtype = kwargs.get('dtype', torch.double)
    device = kwargs.get('device', 'cpu')
    data = dict([((i, i), float(i + 1) / matrix_size)
                 for i in range(matrix_size)])


    def multiply(data, N, i, j, cs, sn, left=True):
        for k in range(N):
            if left:
                ik, jk = (k, i), (k, j)
            else:
                ik, jk = (i, k), (j, k)
            aik, ajk = data.get(ik, 0), data.get(jk, 0)
            aik, ajk = cs * aik + sn * ajk, -sn * aik + cs * ajk
            if aik:
                data[ik] = aik
            else:
                data.pop(ik, None)
            if ajk:
                data[jk] = ajk
            else:
                data.pop(jk, None)

    target_nnz = density * matrix_size * matrix_size
    while len(data) < target_nnz:
        i = random.randint(0, matrix_size - 1)
        j = random.randint(0, matrix_size - 1)
        if i != j:
            theta = random.uniform(0, 2 * math.pi)
            cs = math.cos(theta)
            sn = math.sin(theta)
            multiply(data, matrix_size, i, j, cs, sn, left=True)
            multiply(data, matrix_size, i, j, cs, sn, left=False)
    icoords, jcoords, values = [], [], []
    for (i, j), v in sorted(data.items()):
        icoords.append(i)
        jcoords.append(j)
        values.append(v)
    indices_tensor = torch.tensor([icoords, jcoords])
    return torch.sparse_coo_tensor(indices_tensor, values, (matrix_size, matrix_size), dtype=dtype, device=device)


def do_test_dtypes(self, dtypes, layout, device):
    for dtype in dtypes:
        if dtype != torch.float16:
            out = torch.zeros((2, 3), dtype=dtype, layout=layout, device=device)
            self.assertIs(dtype, out.dtype)
            self.assertIs(layout, out.layout)
            self.assertEqual(device, out.device)


def do_test_empty_full(self, dtypes, layout, device):
    shape = torch.Size([2, 3])

    def check_value(tensor, dtype, layout, device, value, requires_grad):
        self.assertEqual(shape, tensor.shape)
        self.assertIs(dtype, tensor.dtype)
        self.assertIs(layout, tensor.layout)
        self.assertEqual(tensor.requires_grad, requires_grad)
        if tensor.is_cuda and device is not None:
            self.assertEqual(device, tensor.device)
        if value is not None:
            fill = tensor.new(shape).fill_(value)
            self.assertEqual(tensor, fill)

    def get_int64_dtype(dtype):
        module = '.'.join(str(dtype).split('.')[1:-1])
        if not module:
            return torch.int64
        return operator.attrgetter(module)(torch).int64

    default_dtype = torch.get_default_dtype()
    check_value(torch.empty(shape), default_dtype, torch.strided, -1, None, False)
    check_value(torch.full(shape, -5.), default_dtype, torch.strided, -1, None, False)
    for dtype in dtypes:
        for rg in {dtype.is_floating_point, False}:
            int64_dtype = get_int64_dtype(dtype)
            v = torch.empty(shape, dtype=dtype, device=device, layout=layout, requires_grad=rg)
            check_value(v, dtype, layout, device, None, rg)
            out = v.new()
            check_value(torch.empty(shape, out=out, device=device, layout=layout, requires_grad=rg),
                        dtype, layout, device, None, rg)
            check_value(v.new_empty(shape), dtype, layout, device, None, False)
            check_value(v.new_empty(shape, dtype=int64_dtype, device=device, requires_grad=False),
                        int64_dtype, layout, device, None, False)
            check_value(torch.empty_like(v), dtype, layout, device, None, False)
            check_value(torch.empty_like(v, dtype=int64_dtype, layout=layout, device=device, requires_grad=False),
                        int64_dtype, layout, device, None, False)

            if dtype is not torch.float16 and layout != torch.sparse_coo:
                fv = 3
                v = torch.full(shape, fv, dtype=dtype, layout=layout, device=device, requires_grad=rg)
                check_value(v, dtype, layout, device, fv, rg)
                check_value(v.new_full(shape, fv + 1), dtype, layout, device, fv + 1, False)
                out = v.new()
                check_value(torch.full(shape, fv + 2, out=out, device=device, layout=layout, requires_grad=rg),
                            dtype, layout, device, fv + 2, rg)
                check_value(v.new_full(shape, fv + 3, dtype=int64_dtype, device=device, requires_grad=False),
                            int64_dtype, layout, device, fv + 3, False)
                check_value(torch.full_like(v, fv + 4), dtype, layout, device, fv + 4, False)
                check_value(torch.full_like(v, fv + 5,
                                            dtype=int64_dtype, layout=layout, device=device, requires_grad=False),
                            int64_dtype, layout, device, fv + 5, False)

# this helper method is to recursively
# clone the tensor-type input of operators tested by OpInfo
def clone_input_helper(input):
    if isinstance(input, torch.Tensor):
        return torch.clone(input)

    if isinstance(input, Sequence):
        return tuple(map(clone_input_helper, input))

    return input

THESE_TAKE_WAY_TOO_LONG = {
    'test_Conv3d_groups',
    'test_conv_double_backward',
    'test_conv_double_backward_groups',
    'test_Conv3d_dilated',
    'test_Conv3d_stride_padding',
    'test_Conv3d_dilated_strided',
    'test_Conv3d',
    'test_Conv2d_dilated',
    'test_ConvTranspose3d_dilated',
    'test_ConvTranspose2d_dilated',
    'test_snli',
    'test_Conv2d',
    'test_Conv2d_padding',
    'test_ConvTranspose2d_no_bias',
    'test_ConvTranspose2d',
    'test_ConvTranspose3d',
    'test_Conv2d_no_bias',
    'test_matmul_4d_4d',
    'test_multinomial_invalid_probs',
}


running_script_path = None


def set_running_script_path():
    global running_script_path
    try:
        running_file = os.path.abspath(os.path.realpath(sys.argv[0]))
        if running_file.endswith('.py'):  # skip if the running file is not a script
            running_script_path = running_file
    except Exception:
        pass


def check_test_defined_in_running_script(test_case):
    if running_script_path is None:
        return
    test_case_class_file = os.path.abspath(os.path.realpath(inspect.getfile(test_case.__class__)))
    assert test_case_class_file == running_script_path, "Class of loaded TestCase \"{}\" " \
        "is not defined in the running script \"{}\", but in \"{}\". Did you " \
        "accidentally import a unittest.TestCase from another file?".format(
            test_case.id(), running_script_path, test_case_class_file)


def load_tests(loader, tests, pattern):
    set_running_script_path()
    test_suite = unittest.TestSuite()
    for test_group in tests:
        for test in test_group:
            check_test_defined_in_running_script(test)
            test_suite.addTest(test)
    return test_suite


class BytesIOContext(io.BytesIO):
    def __enter__(self):
        return self

    def __exit__(self, *args):
        pass

# Tentative value for nondet_tol for gradcheck when backward implementation
# relies on nondeterministic operations, i.e., those listed here:
# https://pytorch.org/docs/stable/generated/torch.use_deterministic_algorithms.html
#
# For more information see https://github.com/pytorch/pytorch/issues/56202
GRADCHECK_NONDET_TOL = 1e-12

def gradcheck(fn, inputs, **kwargs):
    # Wrapper around gradcheck that enables certain keys by default.
    # Use this testing-internal gradcheck instead of autograd.gradcheck so that new features like vmap and
    # forward-mode AD are tested by default. We create this wrapper because we'd like to keep new checks
    # to be disabled to default for the public-facing api to avoid breaking user code.
    #
    # All PyTorch devs doing testing should use this wrapper instead of autograd.gradcheck.
    default_values = {
        "check_batched_grad": True,
        "fast_mode": True,
    }

    if os.environ.get('PYTORCH_TEST_WITH_SLOW_GRADCHECK', "0FF") == "ON":
        default_values["fast_mode"] = False

    for key, value in default_values.items():
        # default value override values explicitly set to None
        k = kwargs.get(key, None)
        kwargs[key] = k if k is not None else value

    return torch.autograd.gradcheck(fn, inputs, **kwargs)

def gradgradcheck(fn, inputs, grad_outputs=None, **kwargs):
    # Wrapper around gradgradcheck that enables certain keys by default
    # See gradcheck above for an explanation of why we need something like this.
    #
    # All PyTorch devs doing testing should use this wrapper instead of autograd.gradgradcheck
    default_values = {
        "check_batched_grad": True,
        "fast_mode": True,
    }

    if os.environ.get('PYTORCH_TEST_WITH_SLOW_GRADCHECK', "0FF") == "ON":
        default_values["fast_mode"] = False

    for key, value in default_values.items():
        # default value override values explicitly set to None
        k = kwargs.get(key, None)
        kwargs[key] = k if k is not None else value

    return torch.autograd.gradgradcheck(fn, inputs, grad_outputs, **kwargs)


def _assertGradAndGradgradChecks(test_case, apply_fn, inputs, **kwargs):
    # call assert function rather than returning a bool since it's nicer
    # if we get whether this failed on the gradcheck or the gradgradcheck.
    test_case.assertTrue(gradcheck(apply_fn, inputs, **kwargs))
    test_case.assertTrue(gradgradcheck(apply_fn, inputs, **kwargs))


@contextmanager
def set_cwd(path: str) -> Iterator[None]:
    old_cwd = os.getcwd()
    try:
        os.chdir(path)
        yield
    finally:
        os.chdir(old_cwd)


# Using @precisionOverride specific to your test is the recommended way
# of doing this. These are just some values that worked for test_nn.
dtype2prec_DONTUSE = {torch.float: 1e-5,
                      torch.double: 1e-5,
                      torch.half: 1e-2,
                      torch.bfloat16: 1e-1}


def _wrap_warn_once(regex):
    def decorator(fn):
        def inner(self, *args, **kwargs):
            with self.assertWarnsOnceRegex(UserWarning, regex):
                fn(self, *args, **kwargs)
        return inner
    return decorator

# This is a wrapper that wraps a test to run this test twice, one with
# coalesced=True, another with coalesced=False for coalesced/uncoalesced sparse tensors.
def coalescedonoff(f):
    @wraps(f)
    def wrapped(self, *args, **kwargs):
        f(self, *args, **kwargs, coalesced=True)
        f(self, *args, **kwargs, coalesced=False)
    return wrapped


@contextlib.contextmanager
def disable_gc():
    if gc.isenabled():
        try:
            gc.disable()
            yield
        finally:
            gc.enable()
    else:
        yield

def has_breakpad() -> bool:
    # If not on a special build, check that the library was actually linked in
    try:
        torch._C._get_minidump_directory()  # type: ignore[attr-defined]
        return True
    except RuntimeError as e:
        return False

<<<<<<< HEAD
=======
def find_library_location(lib_name: str) -> Path:
    # return the shared library file in the installed folder if exist,
    # else the file in the build folder
    torch_root = Path(torch.__file__).resolve().parent
    path = torch_root / 'lib' / lib_name
    if os.path.exists(path):
        return path
    torch_root = Path(__file__).resolve().parent.parent.parent
    return torch_root / 'build' / 'lib' / lib_name

>>>>>>> 6ccedc7c
def sandcastle_skip(reason):
    """
    Similar to unittest.skip, however in the sandcastle environment it just
    "passes" the test instead to avoid creating tasks complaining about tests
    skipping continuously.
    """
    def decorator(func):
        if not IS_SANDCASTLE:
            func.__unittest_skip__ = True
            func.__unittest_skip_why__ = reason
            return func

        @wraps(func)
        def wrapper(*args, **kwargs):
            print(f'Skipping {func.__name__} on sandcastle for following reason: {reason}', file=sys.stderr)
            return
        return wrapper

    return decorator

<<<<<<< HEAD
=======
def mock_wrapper(method):
    """
    Returns a function that calls the real implementation of a method
    in addition to passing args to a mock object.
    """
    mock = MagicMock()

    @wraps(method)
    def wrapper(self, *args, **kwargs):
        mock(*args, **kwargs)
        return method(self, *args, **kwargs)
    wrapper.mock = mock  # type: ignore[attr-defined]
    return wrapper

def get_tensors_from(args, kwargs):
    """ Returns a set of all Tensor objects in the given args and kwargs. """
    return set([arg for arg in args if isinstance(arg, Tensor)] +
               [v for v in kwargs.values() if isinstance(v, Tensor)])

>>>>>>> 6ccedc7c
def sandcastle_skip_if(condition, reason):
    """
    Similar to unittest.skipIf, however in the sandcastle environment it just
    "passes" the test instead to avoid creating tasks complaining about tests
    skipping continuously.
    """
    def decorator(func):

        if not IS_SANDCASTLE and condition:
            func.__unittest_skip__ = True
            func.__unittest_skip_why__ = reason
            return func

        @wraps(func)
        def wrapper(*args, **kwargs):
            if condition and IS_SANDCASTLE:
                print(f'Skipping {func.__name__} on sandcastle for following reason: {reason}', file=sys.stderr)
                return
            else:
                return func(*args, **kwargs)
        return wrapper

    return decorator<|MERGE_RESOLUTION|>--- conflicted
+++ resolved
@@ -2518,8 +2518,6 @@
     except RuntimeError as e:
         return False
 
-<<<<<<< HEAD
-=======
 def find_library_location(lib_name: str) -> Path:
     # return the shared library file in the installed folder if exist,
     # else the file in the build folder
@@ -2530,7 +2528,6 @@
     torch_root = Path(__file__).resolve().parent.parent.parent
     return torch_root / 'build' / 'lib' / lib_name
 
->>>>>>> 6ccedc7c
 def sandcastle_skip(reason):
     """
     Similar to unittest.skip, however in the sandcastle environment it just
@@ -2551,8 +2548,6 @@
 
     return decorator
 
-<<<<<<< HEAD
-=======
 def mock_wrapper(method):
     """
     Returns a function that calls the real implementation of a method
@@ -2572,7 +2567,6 @@
     return set([arg for arg in args if isinstance(arg, Tensor)] +
                [v for v in kwargs.values() if isinstance(v, Tensor)])
 
->>>>>>> 6ccedc7c
 def sandcastle_skip_if(condition, reason):
     """
     Similar to unittest.skipIf, however in the sandcastle environment it just
