--- conflicted
+++ resolved
@@ -280,25 +280,17 @@
   return profilingEnabled_.load();
 }
 
-<<<<<<< HEAD
-std::unordered_map<c10::DeviceIndex, c10::DeviceIndex> RpcAgent::getDeviceMap(
-    const WorkerInfo& dest) {
-=======
 DeviceMap RpcAgent::getDeviceMap(const WorkerInfo& /* unused */) const {
->>>>>>> 98fcdb80
   // Default implementation has no device map.
   return {};
 }
 
-<<<<<<< HEAD
-=======
 const std::vector<c10::Device>& RpcAgent::getDevices() const {
   // By default the agent is CPU-only.
   static const std::vector<c10::Device> noDevices = {};
   return noDevices;
 }
 
->>>>>>> 98fcdb80
 std::unordered_map<std::string, std::string> RpcAgent::getDebugInfo() {
   /* This would later include more info other than metrics for eg: may include
      stack traces for the threads owned by the agent */
