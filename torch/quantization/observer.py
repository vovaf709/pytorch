from __future__ import absolute_import, division, print_function, unicode_literals
import torch.nn as nn
import torch
from functools import partial
import warnings

from torch._jit_internal import Optional

class Observer(nn.Module):
    r"""Default Observer Module
    A default implementation of the observer module, only works for
    `per_tensor_affine` quantization scheme.
    The module will record the running average of max and min value of the
    observed Tensor and calulate_qparams will calculate the scale and zero_point

    Other types of Observers should follow the same API, it can take arbitrary
    number of keyward arguments. In forward, it will update the statistics of
    the observed Tensor. And it should provide a `calculate_qparam` function
    that computes the quantization parameters given the collected statistics.
    TODO: Maybe add an abstract Observer class that enforces these rules?
    """
    __annotations__ = {'min_val' : Optional[torch.Tensor], 'max_val' : Optional[torch.Tensor]}

    def __init__(self, dtype=torch.quint8, qscheme=torch.per_tensor_affine):
        super(Observer, self).__init__()
        self.dtype = dtype
        self.qscheme = qscheme
        assert self.qscheme in (torch.per_tensor_affine, torch.per_tensor_symmetric), \
            'Default Observer only works for per_tensor_affine and \
                per_tensor_symmetric quantization scheme'
        assert self.dtype in (torch.qint8, torch.quint8), \
            'Default Observer only works for qint8 and quint data type'
        self.min_val = None
        self.max_val = None
        self.eps = torch.finfo(torch.float32).eps

    def forward(self, x):
        min_val = self.min_val
        max_val = self.max_val
        if min_val is None or max_val is None:
            min_val = torch.min(x)
            max_val = torch.max(x)
        else:
            min_val = torch.min(torch.min(x), min_val)
            max_val = torch.max(torch.max(x), max_val)
        self.min_val = min_val
        self.max_val = max_val
        return x

    @torch.jit.export
    def calculate_qparams(self):
        if self.dtype == torch.qint8:
            qmin, qmax = -128, 127
        else:
            qmin, qmax = 0, 255
<<<<<<< HEAD
        scale = 1.0
        zero_point = 0
        if self.max_val is None or self.min_val is None:
            warnings.warn("must run observer before calling calculate_qparams")
#            raise Exception('must run observer before calling calculate_qparams!')
=======
        # We pull these out so that TorchScript optional type refinement works.
        # We may be able to remove this in the future if TorchScript supports that
        # feature on attributes
        min_val = self.min_val
        max_val = self.max_val
        if max_val is None or min_val is None:
            raise Exception('must run observer before calling calculate_qparams!')
        max_val, min_val = float(max_val), float(min_val)
        min_val = min(0.0, min_val)
        max_val = max(0.0, max_val)
        if max_val == min_val:
            scale = 1.0
            zero_point = 0
>>>>>>> b1db0cb2
        else:
            max_val, min_val = self.max_val.item(), self.min_val.item()
            min_val = min(0.0, self.min_val.item())
            max_val = max(0.0, self.max_val.item())
            if self.qscheme == torch.per_tensor_symmetric:
                max_val = max(-min_val, max_val)
                scale = max_val / ((qmax - qmin) / 2)
                scale = max(scale, self.eps)
                zero_point = 0 if self.dtype == torch.qint8 else 128
            else:
                scale = (max_val - min_val) / float(qmax - qmin)
                scale = max(scale, self.eps)
                zero_point = qmin - round(min_val / scale)
                zero_point = max(qmin, zero_point)
                zero_point = min(qmax, zero_point)
                zero_point = int(zero_point)

        return torch.tensor([scale]), torch.tensor([zero_point])

    def extra_repr(self):
        return 'min_val={}, max_val={}'.format(self.min_val, self.max_val)

def observer(observer_cls, **kwargs):
    return partial(observer_cls, **kwargs)

def default_observer(**kwargs):
    return observer(Observer, **kwargs)

def default_weight_observer(**kwargs):
    kwargs.setdefault('dtype', torch.qint8)
    kwargs.setdefault('qscheme', torch.per_tensor_symmetric)
    return observer(Observer, **kwargs)<|MERGE_RESOLUTION|>--- conflicted
+++ resolved
@@ -53,27 +53,15 @@
             qmin, qmax = -128, 127
         else:
             qmin, qmax = 0, 255
-<<<<<<< HEAD
         scale = 1.0
         zero_point = 0
-        if self.max_val is None or self.min_val is None:
-            warnings.warn("must run observer before calling calculate_qparams")
-#            raise Exception('must run observer before calling calculate_qparams!')
-=======
         # We pull these out so that TorchScript optional type refinement works.
         # We may be able to remove this in the future if TorchScript supports that
         # feature on attributes
         min_val = self.min_val
         max_val = self.max_val
         if max_val is None or min_val is None:
-            raise Exception('must run observer before calling calculate_qparams!')
-        max_val, min_val = float(max_val), float(min_val)
-        min_val = min(0.0, min_val)
-        max_val = max(0.0, max_val)
-        if max_val == min_val:
-            scale = 1.0
-            zero_point = 0
->>>>>>> b1db0cb2
+            warnings.warn("must run observer before calling calculate_qparams")
         else:
             max_val, min_val = self.max_val.item(), self.min_val.item()
             min_val = min(0.0, self.min_val.item())
